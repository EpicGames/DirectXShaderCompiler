--- conflicted
+++ resolved
@@ -1,15 +1,8 @@
 {
     "version" : {
         "major" : "1",
-<<<<<<< HEAD
-        "minor" : "8",
-        "rev"   : "2306"
-    },
-    "sha" : "6a3e2485ded47dd6503da97d64e2a75fe0fa3b29"
-=======
         "minor" : "7",
         "rev"   : "2308"
     },
     "sha" : "7502f0f985cc3521313112895d185ccf663f98d6"
->>>>>>> 96fcc60f
 }