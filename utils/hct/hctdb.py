# Copyright (C) Microsoft Corporation. All rights reserved.
# This file is distributed under the University of Illinois Open Source License. See LICENSE.TXT for details.
###############################################################################
# DXIL information.                                                           #
###############################################################################
import os

all_stages = (
    'vertex',
    'pixel',
    'geometry',
    'compute',
    'hull',
    'domain',
    'library',
    'raygeneration',
    'intersection',
    'anyhit',
    'closesthit',
    'miss',
    'callable',
    'mesh',
    'amplification',
    )

# These counters aren't collected directly from instructions,
# so they need to be added manually so they can be accessed
# with custom code in DxilCounters.cpp.
extra_counters = [
    'insts',
    'branches',
    'array_tgsm_bytes',
    'array_static_bytes',
    'array_local_bytes',
    'array_tgsm_ldst',
    'array_static_ldst',
    'array_local_ldst',
    ]

class db_dxil_enum_value(object):
    "A representation for a value in an enumeration type"
    def __init__(self, name, value, doc):
        self.name = name        # Name (identifier)
        self.value = value      # Numeric value
        self.doc = doc          # Documentation string
        self.category = None

class db_dxil_enum(object):
    "A representation for an enumeration type"
    def __init__(self, name, doc, valNameDocTuples=()):
        self.name = name
        self.doc = doc
        self.values = [db_dxil_enum_value(n,v,d) for v,n,d in valNameDocTuples] # Note transmutation
        self.is_internal = False        # whether this is never serialized

    def value_names(self):
        return [i.name for i in self.values]

class db_dxil_inst(object):
    "A representation for a DXIL instruction"
    def __init__(self, name, **kwargs):
        self.name = name                # short, unique name
        self.llvm_id = 0                # ID of LLVM instruction
        self.llvm_name = ""             # name of LLVM instruction type

        self.is_dxil_op = False         # whether this is a call into a built-in DXIL function
        self.dxil_op = ""               # name of DXIL operation
        self.dxil_opid = 0              # ID of DXIL operation 
        self.dxil_class = ""            # name of the opcode class
        self.category = ""              # classification for this instruction
        self.doc = ""                   # the documentation description of this instruction
        self.remarks = ""               # long-form remarks on this instruction
        self.ops = []                   # the operands that this instruction takes
        self.is_allowed = True          # whether this instruction is allowed in a DXIL program
        self.oload_types = ""           # overload types if applicable
        self.fn_attr = ""               # attribute shorthands: rn=does not access memory,ro=only reads from memory,
        self.is_deriv = False           # whether this is some kind of derivative
        self.is_gradient = False        # whether this requires a gradient calculation
        self.is_feedback = False        # whether this is a sampler feedback op
        self.is_wave = False            # whether this requires in-wave, cross-lane functionality
        self.requires_uniform_inputs = False  # whether this operation requires that all of its inputs are uniform across the wave
        self.shader_stages = ()         # shader stages to which this applies, empty for all.
        self.shader_model = 6,0         # minimum shader model required
        self.inst_helper_prefix = None
        self.fully_qualified_name_prefix = "hlsl::OP::OpCode"
        for k,v in list(kwargs.items()):
            setattr(self, k, v)
        self.is_dxil_op = self.dxil_op != "" # whether this is a DXIL operation
        self.is_reserved = self.dxil_class == "Reserved"
        self.shader_model_translated = () # minimum shader model required with translation by linker
        self.props = {}                 # extra properties

    def __str__(self):
        return self.name
    
    def fully_qualified_name(self):
        return "{}::{}".format(self.fully_qualified_name_prefix, self.name)

class db_dxil_metadata(object):
    "A representation for a metadata record"
    def __init__(self, name, doc, **kwargs):
        self.name = name                 # named metadata, possibly empty
        self.doc = doc                   # the documentation description of this record
        for k,v in list(kwargs.items()):
            setattr(self, k, v)

class db_dxil_param(object):
    "The parameter description for a DXIL instruction"
    def __init__(self, pos, llvm_type, name, doc, **kwargs):
        self.pos = pos                  # position in parameter list
        self.llvm_type = llvm_type      # llvm type name, $o for overload, $r for resource type, $cb for legacy cbuffer, $u4 for u4 struct
        self.name = name                # short, unique name
        self.doc = doc                  # the documentation description of this parameter
        self.is_const = False           # whether this argument requires a constant value in the IR
        self.enum_name = ""             # the name of the enum type if applicable
        self.max_value = None           # the maximum value for this parameter if applicable
        for k,v in kwargs.items():
            setattr(self, k, v)

class db_dxil_pass(object):
    "The description for a DXIL optimization pass"
    def __init__(self, name, **kwargs):
        self.name = name            # name for the option, typically the command-line switch name
        self.args = []              # modifiers for the option
        self.type_name = ""         # name of the class that implements the pass
        self.doc = ""               # documentation for the pass
        self.category_lib = ""      # lib which pass belongs to
        for k,v in kwargs.items():
            setattr(self, k, v)

class db_dxil_pass_arg(object):
    "An argument to a DXIL optimization pass"
    def __init__(self, name, **kwargs):
        self.name = name            # name for the option, typically the command-line switch name
        self.ident = ""             # identifier for a parameter or global switch
        self.is_ctor_param = False  # whether this is a constructor parameter
        for k,v in kwargs.items():
            setattr(self, k, v)
        if self.is_ctor_param:
            self.is_ctor_param = True

class db_dxil_valrule(object):
    "The description of a validation rule."
    def __init__(self, name, id, **kwargs):
        self.name = name.upper()            # short, unique name, eg META.KNOWN
        self.rule_id = id                   # unique identifier
        self.enum_name = name.replace(".", "") # remove period for enum name
        self.group_name = self.name[:self.name.index(".")]  # group name, eg META
        self.rule_name = self.name[self.name.index(".")+1:] # rule name, eg KNOWN
        self.definition = "Check" + self.group_name + self.rule_name # function name that defines this constraint
        self.is_disabled = False            # True if the validation rule does not apply
        self.err_msg = ""                   # error message associated with rule
        self.category = ""                  # classification for this rule
        self.doc = ""                       # the documentation description of this rule
        self.shader_stages = ()             # shader stages to which this applies, empty for all.
        self.shader_model = 6,0             # minimum shader model required
        for k,v in list(kwargs.items()):
            setattr(self, k, v)

    def __str__(self):
        return self.name

class db_dxil(object):
    "A database of DXIL instruction data"
    def __init__(self):
        self.instr = []         # DXIL instructions
        self.enums = []         # enumeration types
        self.val_rules = []     # validation rules
        self.metadata = []      # named metadata (db_dxil_metadata)
        self.passes = []        # inventory of available passes (db_dxil_pass)
        self.name_idx = {}      # DXIL instructions by name
        self.enum_idx = {}      # enumerations by name
        self.dxil_version_info = {}
        # list of counters for instructions and dxil ops,
        # starting with extra ones specified here
        self.counters = extra_counters

        self.populate_llvm_instructions()
        self.call_instr = self.get_instr_by_llvm_name("CallInst")
        self.populate_dxil_operations()
        self.build_indices()
        self.populate_extended_docs()
        self.populate_categories_and_models()
        self.build_opcode_enum()
        self.mark_disallowed_operations()
        self.populate_metadata()
        self.populate_passes()
        self.build_valrules()
        self.build_semantics()
        self.build_indices()
        self.populate_counters()

    def __str__(self):
        return '\n'.join(str(i) for i in self.instr)

    def add_enum_type(self, name, doc, valNameDocTuples):
        "Adds a new enumeration type with name/value/doc tuples"
        self.enums.append(db_dxil_enum(name, doc, valNameDocTuples))

    def build_indices(self):
        "Build a name_idx dictionary with instructions and an enum_idx dictionary with enumeration types"
        self.name_idx = {}
        for i in self.instr:
            self.name_idx[i.name] = i
        self.enum_idx = {}
        for i in self.enums:
            self.enum_idx[i.name] = i

    def build_opcode_enum(self):
        # Build enumeration from instructions
        OpCodeEnum = db_dxil_enum("OpCode", "Enumeration for operations specified by DXIL")
        class_dict = {}
        class_dict["LlvmInst"] = "LLVM Instructions"
        for i in self.instr:
            if i.is_dxil_op:
                v = db_dxil_enum_value(i.dxil_op, i.dxil_opid, i.doc)
                v.category = i.category
                class_dict[i.dxil_class] = i.category
                OpCodeEnum.values.append(v)
        self.enums.append(OpCodeEnum);
        OpCodeClass = db_dxil_enum("OpCodeClass", "Groups for DXIL operations with equivalent function templates")
        OpCodeClass.is_internal = True
        for (k, v) in iter(class_dict.items()):
            ev = db_dxil_enum_value(k, 0, None)
            ev.category = v
            OpCodeClass.values.append(ev)
        self.enums.append(OpCodeClass);

    def mark_disallowed_operations(self):
        # Disallow indirect branching, unreachable instructions and support for exception unwinding.
        for i in "IndirectBr,Invoke,Resume,LandingPad,Unreachable".split(","):
            self.name_idx[i].is_allowed = False
        for i in "UserOp1,UserOp2,VAArg".split(","):
            self.name_idx[i].is_allowed = False
        # Disallow conversions used for pointer math; GEP is used exclusively in the current model.
        for i in "PtrToInt,IntToPtr".split(","):
            self.name_idx[i].is_allowed = False
        # Barrier supersedes Fence.
        self.name_idx["Fence"].is_allowed = False

    def verify_dense(self, it, pred, name_proj):
        val = None
        for i in it:
            i_val = pred(i)
            if not val is None:
                assert val + 1 == i_val, "values in predicate are not sequential and dense, %d follows %d for %s" % (i_val, val, name_proj(i))
            val = i_val

    def set_op_count_for_version(self, major, minor, op_count):
        info = self.dxil_version_info.setdefault((major, minor), dict())
        info['NumOpCodes'] = op_count
        info['NumOpClasses'] = len(set([op.dxil_class for op in self.instr]))

    def populate_categories_and_models(self):
        "Populate the category and shader_stages member of instructions."
        for i in "TempRegLoad,TempRegStore,MinPrecXRegLoad,MinPrecXRegStore,LoadInput,StoreOutput".split(","):
            self.name_idx[i].category = "Temporary, indexable, input, output registers"
        for i in "FAbs,Saturate,IsNaN,IsInf,IsFinite,IsNormal,Cos,Sin,Tan,Acos,Asin,Atan,Hcos,Hsin,Htan,Exp,Frc,Log,Sqrt,Rsqrt".split(","):
            self.name_idx[i].category = "Unary float"
        for i in "Round_ne,Round_ni,Round_pi,Round_z".split(","):
            self.name_idx[i].category = "Unary float - rounding"
        for i in "Bfrev,Countbits,FirstbitLo,FirstbitSHi".split(","):
            self.name_idx[i].category = "Unary int"
        for i in "FirstbitHi".split(","):
            self.name_idx[i].category = "Unary uint"
        for i in "FMax,FMin".split(","):
            self.name_idx[i].category = "Binary float"
        for i in "IMax,IMin,Add,Sub,Mul,SDiv,SRem,And,Or,Xor,AShr,LShr,Shl".split(","):
            self.name_idx[i].category = "Binary int"
        for i in "UMax,UMin,UMul,UDiv,URem".split(","):
            self.name_idx[i].category = "Binary uint"
        for i in "IMul".split(","):
            self.name_idx[i].category = "Binary int with two outputs"
        for i in "UMul,UDiv".split(","): # Rename this UDiv OpCode to UDivMod
            self.name_idx[i].category = "Binary uint with two outputs"
        for i in "UAddc,USubb".split(","):
            self.name_idx[i].category = "Binary uint with carry or borrow"
        for i in "FMad,Fma".split(","):
            self.name_idx[i].category = "Tertiary float"
        for i in "IMad,Msad,Ibfe".split(","):
            self.name_idx[i].category = "Tertiary int"
        for i in "UMad,Ubfe".split(","):
            self.name_idx[i].category = "Tertiary uint"
        for i in "Bfi".split(","):
            self.name_idx[i].category = "Quaternary"
        for i in "Dot2,Dot3,Dot4".split(","):
            self.name_idx[i].category = "Dot"
        for i in "CreateHandle,CBufferLoad,CBufferLoadLegacy,TextureLoad,TextureStore,TextureStoreSample,BufferLoad,BufferStore,BufferUpdateCounter,CheckAccessFullyMapped,GetDimensions,RawBufferLoad,RawBufferStore".split(","):
            self.name_idx[i].category = "Resources"
        for i in "Sample,SampleBias,SampleLevel,SampleGrad,SampleCmp,SampleCmpLevelZero,SampleCmpLevel,Texture2DMSGetSamplePosition,RenderTargetGetSamplePosition,RenderTargetGetSampleCount".split(","):
            self.name_idx[i].category = "Resources - sample"
        for i in "Sample,SampleBias,SampleCmp".split(","):
            self.name_idx[i].shader_stages = ("library", "pixel", "compute", "amplification", "mesh")
        for i in "RenderTargetGetSamplePosition,RenderTargetGetSampleCount".split(","):
            self.name_idx[i].shader_stages = ("pixel",)
        for i in "TextureGather,TextureGatherCmp,TextureGatherRaw".split(","):
            self.name_idx[i].category = "Resources - gather"
        for i in "AtomicBinOp,AtomicCompareExchange,Barrier,BarrierByMemoryType,BarrierByMemoryHandle,BarrierByNodeRecordHandle".split(","):
            self.name_idx[i].category = "Synchronization"
        for i in "CalculateLOD,DerivCoarseX,DerivCoarseY,DerivFineX,DerivFineY".split(","):
            self.name_idx[i].category = "Derivatives"
            self.name_idx[i].shader_stages = ("library", "pixel", "compute", "amplification", "mesh")
        for i in "Discard,EvalSnapped,EvalSampleIndex,EvalCentroid,SampleIndex,Coverage,InnerCoverage,AttributeAtVertex".split(","):
            self.name_idx[i].category = "Pixel shader"
            self.name_idx[i].shader_stages = ("pixel",)
        for i in "ThreadId,GroupId,ThreadIdInGroup,FlattenedThreadIdInGroup".split(","):
            self.name_idx[i].category = "Compute/Mesh/Amplification/Node shader"
            self.name_idx[i].shader_stages = ("compute", "mesh", "amplification", "node")
        for i in "EmitStream,CutStream,EmitThenCutStream,GSInstanceID".split(","):
            self.name_idx[i].category = "Geometry shader"
            self.name_idx[i].shader_stages = ("geometry",)
        for i in "LoadOutputControlPoint,LoadPatchConstant".split(","):
            self.name_idx[i].category = "Domain and hull shader"
            self.name_idx[i].shader_stages = ("domain", "hull")
        for i in "DomainLocation".split(","):
            self.name_idx[i].category = "Domain shader"
            self.name_idx[i].shader_stages = ("domain",)
        for i in "StorePatchConstant,OutputControlPointID".split(","):
            self.name_idx[i].category = "Hull shader"
            self.name_idx[i].shader_stages = ("hull",)
        for i in "PrimitiveID".split(","):
            self.name_idx[i].category = "Hull, Domain and Geometry shaders"
            self.name_idx[i].shader_stages = ("geometry", "domain", "hull")
        for i in "ViewID".split(","):
            self.name_idx[i].category = "Graphics shader"
            self.name_idx[i].shader_stages = ("vertex", "hull", "domain", "geometry", "pixel", "mesh")
        for i in "MakeDouble,SplitDouble,LegacyDoubleToFloat,LegacyDoubleToSInt32,LegacyDoubleToUInt32".split(","):
            self.name_idx[i].category = "Double precision"
        for i in "CycleCounterLegacy".split(","):
            self.name_idx[i].category = "Other"
        for i in "LegacyF32ToF16,LegacyF16ToF32".split(","):
            self.name_idx[i].category = "Legacy floating-point"
        for i in self.instr:
            if i.name.startswith("Wave"):
                i.category = "Wave"
                i.is_wave = True
                i.shader_stages = (
                    "library", "compute", "amplification", "mesh",
                    "pixel", "vertex", "hull", "domain", "geometry",
                    "raygeneration", "intersection", "anyhit", "closesthit", "miss", "callable", "node")
            elif i.name.startswith("Quad"):
                i.category = "Quad Wave Ops"
                i.is_wave = True
                i.shader_stages = ("library", "compute", "amplification", "mesh", "pixel")
            elif i.name.startswith("Bitcast"):
                i.category = "Bitcasts with different sizes"
        for i in "ViewID,AttributeAtVertex".split(","):
            self.name_idx[i].shader_model = 6,1
        for i in "RawBufferLoad,RawBufferStore".split(","):
            self.name_idx[i].shader_model = 6,2
            self.name_idx[i].shader_model_translated = 6,0
        for i in "DispatchRaysIndex,DispatchRaysDimensions".split(","):
            self.name_idx[i].category = "Ray Dispatch Arguments"
            self.name_idx[i].shader_model = 6,3
            self.name_idx[i].shader_stages = ("library", "raygeneration","intersection","anyhit", "closesthit","miss","callable")
        for i in "InstanceID,InstanceIndex,PrimitiveIndex".split(","):
            self.name_idx[i].category = "Raytracing object space uint System Values"
            self.name_idx[i].shader_model = 6,3
            self.name_idx[i].shader_stages = ("library","intersection","anyhit","closesthit")
        for i in "GeometryIndex".split(","):
            self.name_idx[i].category = "Raytracing object space uint System Values, raytracing tier 1.1"
            self.name_idx[i].shader_model = 6,5
            self.name_idx[i].shader_stages = ("library","intersection","anyhit","closesthit")
        for i in "HitKind".split(","):
            self.name_idx[i].category = "Raytracing hit uint System Values"
            self.name_idx[i].shader_model = 6,3
            self.name_idx[i].shader_stages = ("library","intersection","anyhit","closesthit",)
        for i in "RayFlags".split(","):
            self.name_idx[i].category = "Raytracing uint System Values"
            self.name_idx[i].shader_model = 6,3
            self.name_idx[i].shader_stages = ("library","intersection","anyhit","closesthit","miss")
        for i in "WorldRayOrigin,WorldRayDirection".split(","):
            self.name_idx[i].category = "Ray Vectors"
            self.name_idx[i].shader_model = 6,3
            self.name_idx[i].shader_stages = ("library","intersection","anyhit","closesthit","miss")
        for i in "ObjectRayOrigin,ObjectRayDirection".split(","):
            self.name_idx[i].category = "Ray object space Vectors"
            self.name_idx[i].shader_model = 6,3
            self.name_idx[i].shader_stages = ("library","intersection","anyhit","closesthit")
        for i in "ObjectToWorld,WorldToObject".split(","):
            self.name_idx[i].category = "Ray Transforms"
            self.name_idx[i].shader_model = 6,3
            self.name_idx[i].shader_stages = ("library","intersection","anyhit","closesthit")
        for i in "RayTMin,RayTCurrent".split(","):
            self.name_idx[i].category = "RayT"
            self.name_idx[i].shader_model = 6,3
            self.name_idx[i].shader_stages = ("library","intersection","anyhit","closesthit", "miss")
        for i in "IgnoreHit,AcceptHitAndEndSearch".split(","):
            self.name_idx[i].category = "AnyHit Terminals"
            self.name_idx[i].shader_model = 6,3
            self.name_idx[i].shader_stages = ("anyhit",)
        for i in "CallShader".split(","):
            self.name_idx[i].category = "Indirect Shader Invocation"
            self.name_idx[i].shader_model = 6,3
            self.name_idx[i].shader_stages = ("library", "closesthit","raygeneration","miss","callable")
        for i in "TraceRay".split(","):
            self.name_idx[i].category = "Indirect Shader Invocation"
            self.name_idx[i].shader_model = 6,3
            self.name_idx[i].shader_stages = ("library", "raygeneration","closesthit","miss")
        for i in "ReportHit".split(","):
            self.name_idx[i].category = "Indirect Shader Invocation"
            self.name_idx[i].shader_model = 6,3
            self.name_idx[i].shader_stages = ("library", "intersection")
        for i in "CreateHandleForLib".split(","):
            self.name_idx[i].category = "Library create handle from resource struct (like HL intrinsic)"
            self.name_idx[i].shader_model = 6,3
            self.name_idx[i].shader_model_translated = 6,0
        for i in "AnnotateHandle,CreateHandleFromBinding,CreateHandleFromHeap".split(","):
            self.name_idx[i].category = "Get handle from heap"
            self.name_idx[i].shader_model = 6,6
        for i in "AnnotateHandle,CreateHandleFromBinding".split(","):
            self.name_idx[i].shader_model_translated = 6,0
        for i in "Dot4AddU8Packed,Dot4AddI8Packed,Dot2AddHalf".split(","):
            self.name_idx[i].category = "Dot product with accumulate"
            self.name_idx[i].shader_model = 6,4
        for i in "WaveMatch,WaveMultiPrefixOp,WaveMultiPrefixBitCount".split(","):
            self.name_idx[i].category = "Wave"
            self.name_idx[i].shader_model = 6,5
        for i in "SetMeshOutputCounts,EmitIndices,GetMeshPayload,StoreVertexOutput,StorePrimitiveOutput".split(","):
            self.name_idx[i].category = "Mesh shader instructions"
            self.name_idx[i].shader_stages = ("mesh",)
            self.name_idx[i].shader_model = 6,5
        for i in "DispatchMesh".split(","):
            self.name_idx[i].category = "Amplification shader instructions"
            self.name_idx[i].shader_stages = ("amplification",)
            self.name_idx[i].shader_model = 6,5
        for i in "WriteSamplerFeedback,WriteSamplerFeedbackBias".split(","):
            self.name_idx[i].category = "Sampler Feedback"
            self.name_idx[i].is_feedback = True
            self.name_idx[i].is_gradient = True
            self.name_idx[i].shader_model = 6,5
            self.name_idx[i].shader_stages = ("library", "pixel",)
        for i in "WriteSamplerFeedbackLevel,WriteSamplerFeedbackGrad".split(","):
            self.name_idx[i].category = "Sampler Feedback"
            self.name_idx[i].is_feedback = True
            self.name_idx[i].shader_model = 6,5
        for i in ("AllocateRayQuery,RayQuery_TraceRayInline,RayQuery_Proceed,RayQuery_Abort,RayQuery_CommitNonOpaqueTriangleHit,RayQuery_CommitProceduralPrimitiveHit,RayQuery_RayFlags,RayQuery_WorldRayOrigin,RayQuery_WorldRayDirection,RayQuery_RayTMin,"+
                 "RayQuery_CandidateTriangleRayT,RayQuery_CommittedRayT,RayQuery_CandidateInstanceIndex,RayQuery_CandidateInstanceID,RayQuery_CandidateGeometryIndex,RayQuery_CandidatePrimitiveIndex,"+
                 "RayQuery_CandidateObjectRayOrigin,RayQuery_CandidateObjectRayDirection,RayQuery_CommittedInstanceIndex,RayQuery_CommittedInstanceID,RayQuery_CommittedGeometryIndex,RayQuery_CommittedPrimitiveIndex,"+
                 "RayQuery_CommittedObjectRayOrigin,RayQuery_CommittedObjectRayDirection,RayQuery_CandidateProceduralPrimitiveNonOpaque,RayQuery_CandidateTriangleFrontFace,RayQuery_CommittedTriangleFrontFace,"+
                 "RayQuery_CandidateTriangleBarycentrics,RayQuery_CommittedTriangleBarycentrics,RayQuery_CommittedStatus,RayQuery_CandidateType,RayQuery_CandidateObjectToWorld3x4,"+
                 "RayQuery_CandidateWorldToObject3x4,RayQuery_CommittedObjectToWorld3x4,RayQuery_CommittedWorldToObject3x4,RayQuery_CandidateInstanceContributionToHitGroupIndex,RayQuery_CommittedInstanceContributionToHitGroupIndex").split(","):
            self.name_idx[i].category = "Inline Ray Query"
            self.name_idx[i].shader_model = 6,5
        for i in "Unpack4x8".split(","):
            self.name_idx[i].category = "Unpacking intrinsics"
            self.name_idx[i].shader_model = 6,6
        for i in "Pack4x8".split(","):
            self.name_idx[i].category = "Packing intrinsics"
            self.name_idx[i].shader_model = 6,6
        for i in "IsHelperLane".split(","):
            self.name_idx[i].category = "Helper Lanes"
            self.name_idx[i].shader_model = 6,6
        for i in ("WaveMatrix_Annotate,WaveMatrix_Depth,WaveMatrix_Fill,"+
                  "WaveMatrix_LoadRawBuf,WaveMatrix_LoadGroupShared,WaveMatrix_StoreRawBuf,WaveMatrix_StoreGroupShared,"+
                  "WaveMatrix_Multiply,WaveMatrix_MultiplyAccumulate,WaveMatrix_ScalarOp,"+
                  "WaveMatrix_SumAccumulate,WaveMatrix_Add").split(','):
            self.name_idx[i].category = "WaveMatrix"
            self.name_idx[i].shader_model = 6,7
            self.name_idx[i].shader_stages = ("library", "compute",)
        for i in "QuadVote,TextureGatherRaw,SampleCmpLevel,TextureStoreSample".split(","):
            self.name_idx[i].shader_model = 6,7
        for i in "QuadVote".split(","):
            self.name_idx[i].shader_model_translated = 6,0
        for i in "CreateNodeOutputHandle".split(","):
            self.name_idx[i].category = "Create/Annotate Node Handles"
            self.name_idx[i].shader_model = 6,8
            self.name_idx[i].shader_stages = ("node",)
        for i in "CreateNodeInputRecordHandle,AllocateNodeOutputRecords".split(","):
            self.name_idx[i].category = "Create/Annotate Node Handles"
            self.name_idx[i].shader_model = 6,8
            self.name_idx[i].shader_stages = ("node",)
        for i in "IndexNodeHandle".split(","):
            self.name_idx[i].category = "Create/Annotate Node Handles"
            self.name_idx[i].shader_model = 6,8
            self.name_idx[i].shader_stages = ("node",) # TBD: add "library"
        for i in "AnnotateNodeHandle,AnnotateNodeRecordHandle".split(","):
            self.name_idx[i].category = "Create/Annotate Node Handles"
            self.name_idx[i].shader_model = 6,8
            self.name_idx[i].shader_stages = ("node",) # TBD: add "library"
        for i in "GetNodeRecordPtr".split(","):
            self.name_idx[i].category = "Get Pointer to Node Record in Address Space 6"
            self.name_idx[i].shader_model = 6,8
            self.name_idx[i].shader_stages = ("node",) # TBD: add "library"
        for i in ("IncrementOutputCount,OutputComplete,GetInputRecordCount,FinishedCrossGroupSharing,NodeOutputIsValid,GetRemainingRecursionLevels").split(","):
            self.name_idx[i].category = "Work Graph intrinsics"
            self.name_idx[i].shader_model = 6,8
            self.name_idx[i].shader_stages = ("node",)
        for i in "BarrierByMemoryType,BarrierByMemoryHandle,BarrierByNodeRecordHandle".split(","): # included in Synchronization category
            self.name_idx[i].shader_model = 6,8

    def populate_llvm_instructions(self):
        # Add instructions that map to LLVM instructions.
        # This is basically include\llvm\IR\Instruction.def
        #
        # Some instructions don't have their operands defined here because they are
        # very specific and expanding generality isn't worth it; for example,
        # branching refers to basic block arguments.
        retvoid_param = db_dxil_param(0, "v", "", "no return value")
        retoload_param = db_dxil_param(0, "$o", "", "no return value")
        oload_all_arith = "hfd1wil" # note that 8 is missing
        oload_all_arith_v = "v" + oload_all_arith
        oload_int_arith = "wil"    # note that 8 is missing
        oload_int_arith_b = "1wil" # note that 8 is missing
        oload_float_arith = "hfd"
        oload_cast_params = [retoload_param, db_dxil_param(1, "$o", "value", "Value to cast/convert")]
        oload_binary_params = [retoload_param,
                               db_dxil_param(1, "$o", "a", "first value"),
                               db_dxil_param(2, "$o", "b", "second value")]
        self.add_llvm_instr("TERM", 1, "Ret", "ReturnInst", "returns a value (possibly void), from a function.", oload_all_arith_v, [retoload_param])
        self.add_llvm_instr("TERM", 2, "Br", "BranchInst", "branches (conditional or unconditional)", "", [])
        self.add_llvm_instr("TERM", 3, "Switch", "SwitchInst", "performs a multiway switch", "", [])
        self.add_llvm_instr("TERM", 4, "IndirectBr", "IndirectBrInst", "branches indirectly", "", [])
        self.add_llvm_instr("TERM", 5, "Invoke", "InvokeInst", "invokes function with normal and exceptional returns", "", [])
        self.add_llvm_instr("TERM", 6, "Resume", "ResumeInst", "resumes the propagation of an exception", "", [])
        self.add_llvm_instr("TERM", 7, "Unreachable", "UnreachableInst", "is unreachable", "", [])

        self.add_llvm_instr("BINARY",  8, "Add"  , "BinaryOperator", "returns the sum of its two operands", oload_int_arith, oload_binary_params, counters=('ints',))
        self.add_llvm_instr("BINARY",  9, "FAdd" , "BinaryOperator", "returns the sum of its two operands", oload_float_arith, oload_binary_params, counters=('floats',))
        self.add_llvm_instr("BINARY", 10, "Sub"  , "BinaryOperator", "returns the difference of its two operands", oload_int_arith, oload_binary_params, counters=('ints',))
        self.add_llvm_instr("BINARY", 11, "FSub" , "BinaryOperator", "returns the difference of its two operands", oload_float_arith, oload_binary_params, counters=('floats',))
        self.add_llvm_instr("BINARY", 12, "Mul"  , "BinaryOperator", "returns the product of its two operands", oload_int_arith, oload_binary_params, counters=('ints',))
        self.add_llvm_instr("BINARY", 13, "FMul" , "BinaryOperator", "returns the product of its two operands", oload_float_arith, oload_binary_params, counters=('floats',))
        self.add_llvm_instr("BINARY", 14, "UDiv" , "BinaryOperator", "returns the quotient of its two unsigned operands", oload_int_arith, oload_binary_params, counters=('uints',))
        self.add_llvm_instr("BINARY", 15, "SDiv" , "BinaryOperator", "returns the quotient of its two signed operands", oload_int_arith, oload_binary_params, counters=('ints',))
        self.add_llvm_instr("BINARY", 16, "FDiv" , "BinaryOperator", "returns the quotient of its two operands", oload_float_arith, oload_binary_params, counters=('floats',))
        self.add_llvm_instr("BINARY", 17, "URem" , "BinaryOperator", "returns the remainder from the unsigned division of its two operands", oload_int_arith, oload_binary_params, counters=('uints',))
        self.add_llvm_instr("BINARY", 18, "SRem" , "BinaryOperator", "returns the remainder from the signed division of its two operands", oload_int_arith, oload_binary_params, counters=('ints',))
        self.add_llvm_instr("BINARY", 19, "FRem" , "BinaryOperator", "returns the remainder from the division of its two operands", oload_float_arith, oload_binary_params, counters=('floats',))

        self.add_llvm_instr("BINARY", 20, "Shl", "BinaryOperator", "shifts left (logical)", oload_int_arith, oload_binary_params, counters=('uints',))
        self.add_llvm_instr("BINARY", 21, "LShr", "BinaryOperator", "shifts right (logical), with zero bit fill", oload_int_arith, oload_binary_params, counters=('uints',))
        self.add_llvm_instr("BINARY", 22, "AShr", "BinaryOperator", "shifts right (arithmetic), with 'a' operand sign bit fill", oload_int_arith, oload_binary_params, counters=('ints',))
        self.add_llvm_instr("BINARY", 23, "And", "BinaryOperator", "returns a  bitwise logical and of its two operands", oload_int_arith_b, oload_binary_params, counters=('uints',))
        self.add_llvm_instr("BINARY", 24, "Or", "BinaryOperator", "returns a bitwise logical or of its two operands", oload_int_arith_b, oload_binary_params, counters=('uints',))
        self.add_llvm_instr("BINARY", 25, "Xor", "BinaryOperator", "returns a bitwise logical xor of its two operands", oload_int_arith_b, oload_binary_params, counters=('uints',))

        self.add_llvm_instr("MEMORY", 26, "Alloca", "AllocaInst", "allocates memory on the stack frame of the currently executing function", "", [])
        self.add_llvm_instr("MEMORY", 27, "Load", "LoadInst", "reads from memory", "", [])
        self.add_llvm_instr("MEMORY", 28, "Store", "StoreInst", "writes to memory", "", [])
        self.add_llvm_instr("MEMORY", 29, "GetElementPtr", "GetElementPtrInst", "gets the address of a subelement of an aggregate value", "", [])
        self.add_llvm_instr("MEMORY", 30, "Fence", "FenceInst", "introduces happens-before edges between operations", "", [], counters=('fence',))
        self.add_llvm_instr("MEMORY", 31, "AtomicCmpXchg", "AtomicCmpXchgInst" , "atomically modifies memory", "", [], counters=('atomic',))
        self.add_llvm_instr("MEMORY", 32, "AtomicRMW", "AtomicRMWInst", "atomically modifies memory", "", [], counters=('atomic',))

        self.add_llvm_instr("CAST", 33, "Trunc", "TruncInst", "truncates an integer", oload_int_arith_b, oload_cast_params, counters=('ints',))
        self.add_llvm_instr("CAST", 34, "ZExt", "ZExtInst", "zero extends an integer", oload_int_arith_b, oload_cast_params, counters=('uints',))
        self.add_llvm_instr("CAST", 35, "SExt", "SExtInst", "sign extends an integer", oload_int_arith_b, oload_cast_params, counters=('ints',))
        self.add_llvm_instr("CAST", 36, "FPToUI", "FPToUIInst", "converts a floating point to UInt", oload_all_arith, oload_cast_params, counters=('floats',))
        self.add_llvm_instr("CAST", 37, "FPToSI", "FPToSIInst", "converts a floating point to SInt", oload_all_arith, oload_cast_params, counters=('floats',))
        self.add_llvm_instr("CAST", 38, "UIToFP", "UIToFPInst", "converts a UInt to floating point", oload_all_arith, oload_cast_params, counters=('floats',))
        self.add_llvm_instr("CAST", 39, "SIToFP" , "SIToFPInst", "converts a SInt to floating point", oload_all_arith, oload_cast_params, counters=('floats',))
        self.add_llvm_instr("CAST", 40, "FPTrunc", "FPTruncInst", "truncates a floating point", oload_float_arith, oload_cast_params, counters=('floats',))
        self.add_llvm_instr("CAST", 41, "FPExt", "FPExtInst", "extends a floating point", oload_float_arith, oload_cast_params, counters=('floats',))
        self.add_llvm_instr("CAST", 42, "PtrToInt", "PtrToIntInst", "converts a pointer to integer", "i", oload_cast_params)
        self.add_llvm_instr("CAST", 43, "IntToPtr", "IntToPtrInst", "converts an integer to Pointer", "i", oload_cast_params)
        self.add_llvm_instr("CAST", 44, "BitCast", "BitCastInst", "performs a bit-preserving type cast", oload_all_arith, oload_cast_params)
        self.add_llvm_instr("CAST", 45, "AddrSpaceCast", "AddrSpaceCastInst", "casts a value addrspace", "", oload_cast_params)

        self.add_llvm_instr("OTHER", 46, "ICmp", "ICmpInst", "compares integers", oload_int_arith_b, oload_binary_params, counters=('ints',))
        self.add_llvm_instr("OTHER", 47, "FCmp", "FCmpInst", "compares floating points", oload_float_arith, oload_binary_params, counters=('floats',))
        self.add_llvm_instr("OTHER", 48, "PHI", "PHINode", "is a PHI node instruction", "", [])
        self.add_llvm_instr("OTHER", 49, "Call", "CallInst", "calls a function", "", [])
        self.add_llvm_instr("OTHER", 50, "Select", "SelectInst", "selects an instruction", "", [])
        self.add_llvm_instr("OTHER", 51, "UserOp1", "Instruction", "may be used internally in a pass", "", [])
        self.add_llvm_instr("OTHER", 52, "UserOp2", "Instruction", "internal to passes only", "", [])
        self.add_llvm_instr("OTHER", 53, "VAArg", "VAArgInst", "vaarg instruction", "", [])
        self.add_llvm_instr("OTHER", 57, "ExtractValue", "ExtractValueInst", "extracts from aggregate", "", [])
        self.add_llvm_instr("OTHER", 59, "LandingPad", "LandingPadInst", "represents a landing pad", "", [])
    
    def populate_dxil_operations(self):
        # $o in a parameter type means the overload type
        # $r in a parameter type means the resource type
        # $cb in a parameter type means cbuffer legacy load return type
        # overload types are a string of (v)oid, (h)alf, (f)loat, (d)ouble, (1)-bit, (8)-bit, (w)ord, (i)nt, (l)ong
        self.opcode_param = db_dxil_param(1, "i32", "opcode", "DXIL opcode")
        retvoid_param = db_dxil_param(0, "v", "", "no return value")
        next_op_idx = 0
        self.add_dxil_op("TempRegLoad", next_op_idx, "TempRegLoad", "helper load operation", "hfwi", "ro", [
            db_dxil_param(0, "$o", "", "register value"),
            db_dxil_param(2, "u32", "index", "linearized register index")])
        next_op_idx += 1
        self.add_dxil_op("TempRegStore", next_op_idx, "TempRegStore", "helper store operation", "hfwi", "", [
            retvoid_param,
            db_dxil_param(2, "u32", "index", "linearized register index"),
            db_dxil_param(3, "$o", "value", "value to store")])
        next_op_idx += 1
        self.add_dxil_op("MinPrecXRegLoad", next_op_idx, "MinPrecXRegLoad", "helper load operation for minprecision", "hw", "ro", [
            db_dxil_param(0, "$o", "", "register value"),
            db_dxil_param(2, "pf32", "regIndex", "pointer to indexable register"),
            db_dxil_param(3, "i32", "index", "index"),
            db_dxil_param(4, "u8", "component", "component")])
        next_op_idx += 1
        self.add_dxil_op("MinPrecXRegStore", next_op_idx, "MinPrecXRegStore", "helper store operation for minprecision", "hw", "", [
            retvoid_param,
            db_dxil_param(2, "pf32", "regIndex", "pointer to indexable register"),
            db_dxil_param(3, "i32", "index", "index"),
            db_dxil_param(4, "u8", "component", "component"),
            db_dxil_param(5, "$o", "value", "value to store")])
        next_op_idx += 1
        self.add_dxil_op("LoadInput", next_op_idx, "LoadInput", "loads the value from shader input", "hfwi", "rn", [
            db_dxil_param(0, "$o", "", "input value"),
            db_dxil_param(2, "u32", "inputSigId", "input signature element ID"),
            db_dxil_param(3, "u32", "rowIndex", "row index relative to element"),
            db_dxil_param(4, "u8", "colIndex", "column index relative to element"),
            db_dxil_param(5, "i32", "gsVertexAxis", "gsVertexAxis")],
            counters=('sig_ld',))
        next_op_idx += 1
        self.add_dxil_op("StoreOutput", next_op_idx, "StoreOutput", "stores the value to shader output", "hfwi", "", [ # note, cannot store bit even though load supports it
            retvoid_param,
            db_dxil_param(2, "u32", "outputSigId", "output signature element ID"),
            db_dxil_param(3, "u32", "rowIndex", "row index relative to element"),
            db_dxil_param(4, "u8", "colIndex", "column index relative to element"),
            db_dxil_param(5, "$o", "value", "value to store")],
            counters=('sig_st',))
        next_op_idx += 1

        def UFI(name, **mappings):
            name = name.upper()
            for k,v in mappings.items():
                if name.startswith(k):
                    return v
            if name.upper().startswith('F'):
                return 'floats'
            elif name.upper().startswith('U'):
                return 'uints'
            else:
                return 'ints'

        # Unary float operations are regular.
        for i in "FAbs,Saturate".split(","):
            self.add_dxil_op(i, next_op_idx, "Unary", "returns the " + i, "hfd", "rn", [
                db_dxil_param(0, "$o", "", "operation result"),
                db_dxil_param(2, "$o", "value", "input value")],
                counters=('floats',))
            next_op_idx += 1
        for i in "IsNaN,IsInf,IsFinite,IsNormal".split(","):
            self.add_dxil_op(i, next_op_idx, "IsSpecialFloat", "returns the " + i, "hf", "rn", [
                db_dxil_param(0, "i1", "", "operation result"),
                db_dxil_param(2, "$o", "value", "input value")],
                counters=('floats',))
            next_op_idx += 1
        for i in "Cos,Sin,Tan,Acos,Asin,Atan,Hcos,Hsin,Htan,Exp,Frc,Log,Sqrt,Rsqrt,Round_ne,Round_ni,Round_pi,Round_z".split(","):
            self.add_dxil_op(i, next_op_idx, "Unary", "returns the " + i, "hf", "rn", [
                db_dxil_param(0, "$o", "", "operation result"),
                db_dxil_param(2, "$o", "value", "input value")],
                counters=('floats',))
            next_op_idx += 1

        # Unary int operations are regular.
        for i in "Bfrev".split(","):
            self.add_dxil_op(i, next_op_idx, "Unary", "returns the reverse bit pattern of the input value", "wil", "rn", [
                db_dxil_param(0, "$o", "", "operation result"),
                db_dxil_param(2, "$o", "value", "input value")],
                counters=('uints',))
            next_op_idx += 1
        for i in "Countbits,FirstbitLo".split(","):
            self.add_dxil_op(i, next_op_idx, "UnaryBits", "returns the " + i, "wil", "rn", [
                db_dxil_param(0, "i32", "", "operation result"),
                db_dxil_param(2, "$o", "value", "input value")],
                counters=('uints',))
            next_op_idx += 1
        for i in "FirstbitHi,FirstbitSHi".split(","):
            self.add_dxil_op(i, next_op_idx, "UnaryBits", "returns src != 0? (BitWidth-1 - " + i + ") : -1", "wil", "rn", [
                db_dxil_param(0, "i32", "", "operation result"),
                db_dxil_param(2, "$o", "value", "input value")],
                counters=('uints',))
            next_op_idx += 1

        # Binary float operations
        for i in "FMax,FMin".split(","):
            self.add_dxil_op(i, next_op_idx, "Binary", "returns the " + i + " of the input values", "hfd", "rn", [
                db_dxil_param(0, "$o", "", "operation result"),
                db_dxil_param(2, "$o", "a", "input value"),
                db_dxil_param(3, "$o", "b", "input value")],
                counters=('floats',))
            next_op_idx += 1

        # Binary int operations
        for i in "IMax,IMin,UMax,UMin".split(","):
            self.add_dxil_op(i, next_op_idx, "Binary", "returns the " + i + " of the input values", "wil", "rn", [
                db_dxil_param(0, "$o", "", "operation result"),
                db_dxil_param(2, "$o", "a", "input value"),
                db_dxil_param(3, "$o", "b", "input value")],
                counters=(UFI(i),))
            next_op_idx += 1

        # Binary int operations with two outputs
        for i in "IMul,UMul,UDiv".split(","):
            self.add_dxil_op(i, next_op_idx, "BinaryWithTwoOuts", "returns the " + i + " of the input values", "i", "rn", [
                db_dxil_param(0, "twoi32", "", "operation result"),
                db_dxil_param(2, "$o", "a", "input value"),
                db_dxil_param(3, "$o", "b", "input value")],
                counters=(UFI(i),))
            next_op_idx += 1

        # Binary int operations with carry
        for i in "UAddc,USubb".split(","):
            self.add_dxil_op(i, next_op_idx, "BinaryWithCarryOrBorrow", "returns the " + i + " of the input values", "i", "rn", [
                db_dxil_param(0, "i32c", "", "operation result with carry/borrow value"),
                db_dxil_param(2, "$o", "a", "input value"),
                db_dxil_param(3, "$o", "b", "input value")],
                counters=('uints',))
            next_op_idx += 1

        # Tertiary float.
        self.add_dxil_op("FMad", next_op_idx, "Tertiary", "performs a fused multiply add (FMA) of the form a * b + c", "hfd", "rn", [
            db_dxil_param(0, "$o", "", "the fused multiply-addition of parameters a * b + c"),
            db_dxil_param(2, "$o", "a", "first value for FMA, the first factor"),
            db_dxil_param(3, "$o", "b", "second value for FMA, the second factor"),
            db_dxil_param(4, "$o", "c", "third value for FMA, the addend")])
        next_op_idx += 1
        self.add_dxil_op("Fma", next_op_idx, "Tertiary", "performs a fused multiply add (FMA) of the form a * b + c", "d", "rn", [
            db_dxil_param(0, "$o", "", "the double-precision fused multiply-addition of parameters a * b + c, accurate to 0.5 units of least precision (ULP)"),
            db_dxil_param(2, "$o", "a", "first value for FMA, the first factor"),
            db_dxil_param(3, "$o", "b", "second value for FMA, the second factor"),
            db_dxil_param(4, "$o", "c", "third value for FMA, the addend")],
            counters=('floats',))
        next_op_idx += 1

        # Tertiary int.
        for i in "IMad,UMad".split(","):
            self.add_dxil_op(i, next_op_idx, "Tertiary", "performs an integral " + i, "wil", "rn", [
                db_dxil_param(0, "$o", "", "the operation result"),
                db_dxil_param(2, "$o", "a", "first value for FMA, the first factor"),
                db_dxil_param(3, "$o", "b", "second value for FMA, the second factor"),
                db_dxil_param(4, "$o", "c", "third value for FMA, the addend")],
                counters=(UFI(i),))
            next_op_idx += 1
        for i in "Msad,Ibfe,Ubfe".split(","):
            self.add_dxil_op(i, next_op_idx, "Tertiary", "performs an integral " + i, "il", "rn", [
                db_dxil_param(0, "$o", "", "the operation result"),
                db_dxil_param(2, "$o", "a", "first value for FMA, the first factor"),
                db_dxil_param(3, "$o", "b", "second value for FMA, the second factor"),
                db_dxil_param(4, "$o", "c", "third value for FMA, the addend")],
                counters=(UFI(i, M='uints'),))
            next_op_idx += 1

        # Quaternary
        self.add_dxil_op("Bfi", next_op_idx, "Quaternary", "given a bit range from the LSB of a number, places that number of bits in another number at any offset", "i", "rn", [
            db_dxil_param(0, "$o", "", "the operation result"),
            db_dxil_param(2, "$o", "width", "the bitfield width to take from the value"),
            db_dxil_param(3, "$o", "offset", "the bitfield offset to replace in the value"),
            db_dxil_param(4, "$o", "value", "the number the bits are taken from"),
            db_dxil_param(5, "$o", "replacedValue", "the number with bits to be replaced")],
            counters=('uints',))
        next_op_idx += 1

        # Dot
        self.add_dxil_op("Dot2", next_op_idx, "Dot2", "two-dimensional vector dot-product", "hf", "rn", [
            db_dxil_param(0, "$o", "", "the operation result"),
            db_dxil_param(2, "$o", "ax", "the first component of the first vector"),
            db_dxil_param(3, "$o", "ay", "the second component of the first vector"),
            db_dxil_param(4, "$o", "bx", "the first component of the second vector"),
            db_dxil_param(5, "$o", "by", "the second component of the second vector")],
            counters=('floats',))
        next_op_idx += 1
        self.add_dxil_op("Dot3", next_op_idx, "Dot3", "three-dimensional vector dot-product", "hf", "rn", [
            db_dxil_param(0, "$o", "", "the operation result"),
            db_dxil_param(2, "$o", "ax", "the first component of the first vector"),
            db_dxil_param(3, "$o", "ay", "the second component of the first vector"),
            db_dxil_param(4, "$o", "az", "the third component of the first vector"),
            db_dxil_param(5, "$o", "bx", "the first component of the second vector"),
            db_dxil_param(6, "$o", "by", "the second component of the second vector"),
            db_dxil_param(7, "$o", "bz", "the third component of the second vector")],
            counters=('floats',))
        next_op_idx += 1
        self.add_dxil_op("Dot4", next_op_idx, "Dot4", "four-dimensional vector dot-product", "hf", "rn", [
            db_dxil_param(0, "$o", "", "the operation result"),
            db_dxil_param(2, "$o", "ax", "the first component of the first vector"),
            db_dxil_param(3, "$o", "ay", "the second component of the first vector"),
            db_dxil_param(4, "$o", "az", "the third component of the first vector"),
            db_dxil_param(5, "$o", "aw", "the fourth component of the first vector"),
            db_dxil_param(6, "$o", "bx", "the first component of the second vector"),
            db_dxil_param(7, "$o", "by", "the second component of the second vector"),
            db_dxil_param(8, "$o", "bz", "the third component of the second vector"),
            db_dxil_param(9, "$o", "bw", "the fourth component of the second vector")],
            counters=('floats',))
        next_op_idx += 1

        # Resources.
        self.add_dxil_op("CreateHandle", next_op_idx, "CreateHandle", "creates the handle to a resource", "v", "ro", [
            db_dxil_param(0, "res", "", "the handle to the resource"),
            db_dxil_param(2, "i8", "resourceClass", "the class of resource to create (SRV, UAV, CBuffer, Sampler)", is_const=True), # maps to DxilResourceBase::Class
            db_dxil_param(3, "i32", "rangeId", "range identifier for resource", is_const=True),
            db_dxil_param(4, "i32", "index", "zero-based index into range"),
            db_dxil_param(5, "i1", "nonUniformIndex", "non-uniform resource index", is_const=True)])
        next_op_idx += 1
        self.add_dxil_op("CBufferLoad", next_op_idx, "CBufferLoad", "loads a value from a constant buffer resource", "hfd8wil", "ro", [
            db_dxil_param(0, "$o", "", "the value for the constant buffer variable"),
            db_dxil_param(2, "res", "handle", "cbuffer handle"),
            db_dxil_param(3, "u32", "byteOffset", "linear byte offset of value"),
            db_dxil_param(4, "u32", "alignment", "load access alignment", is_const=True)])
        next_op_idx += 1
        self.add_dxil_op("CBufferLoadLegacy", next_op_idx, "CBufferLoadLegacy", "loads a value from a constant buffer resource", "hfdwil", "ro", [
            db_dxil_param(0, "$cb", "", "the value for the constant buffer variable"),
            db_dxil_param(2, "res", "handle", "cbuffer handle"),
            db_dxil_param(3, "u32", "regIndex", "0-based index into cbuffer instance")])
        next_op_idx += 1
        self.add_dxil_op("Sample", next_op_idx, "Sample", "samples a texture", "hfwi", "ro", [
            db_dxil_param(0, "$r", "", "the sampled value"),
            db_dxil_param(2, "res", "srv", "handle of SRV to sample"),
            db_dxil_param(3, "res", "sampler", "handle of sampler to use"),
            db_dxil_param(4, "f", "coord0", "coordinate"),
            db_dxil_param(5, "f", "coord1", "coordinate, undef for Texture1D"),
            db_dxil_param(6, "f", "coord2", "coordinate, undef for Texture1D, Texture1DArray or Texture2D"),
            db_dxil_param(7, "f", "coord3", "coordinate, defined only for TextureCubeArray"),
            db_dxil_param(8, "i32", "offset0", "optional offset, applicable to Texture1D, Texture1DArray, and as part of offset1"),
            db_dxil_param(9, "i32", "offset1", "optional offset, applicable to Texture2D, Texture2DArray, and as part of offset2"),
            db_dxil_param(10, "i32", "offset2", "optional offset, applicable to Texture3D"),
            db_dxil_param(11, "f", "clamp", "clamp value")],
            counters=('tex_norm',))
        next_op_idx += 1
        self.add_dxil_op("SampleBias", next_op_idx, "SampleBias", "samples a texture after applying the input bias to the mipmap level", "hfwi", "ro", [
            db_dxil_param(0, "$r", "", "the sampled value"),
            db_dxil_param(2, "res", "srv", "handle of SRV to sample"),
            db_dxil_param(3, "res", "sampler", "handle of sampler to use"),
            db_dxil_param(4, "f", "coord0", "coordinate"),
            db_dxil_param(5, "f", "coord1", "coordinate, undef for Texture1D"),
            db_dxil_param(6, "f", "coord2", "coordinate, undef for Texture1D, Texture1DArray or Texture2D"),
            db_dxil_param(7, "f", "coord3", "coordinate, defined only for TextureCubeArray"),
            db_dxil_param(8, "i32", "offset0", "optional offset, applicable to Texture1D, Texture1DArray, and as part of offset1"),
            db_dxil_param(9, "i32", "offset1", "optional offset, applicable to Texture2D, Texture2DArray, and as part of offset2"),
            db_dxil_param(10, "i32", "offset2", "optional offset, applicable to Texture3D"),
            db_dxil_param(11, "f", "bias", "bias value"),
            db_dxil_param(12, "f", "clamp", "clamp value")],
            counters=('tex_bias',))
        next_op_idx += 1
        self.add_dxil_op("SampleLevel", next_op_idx, "SampleLevel", "samples a texture using a mipmap-level offset", "hfwi", "ro", [
            db_dxil_param(0, "$r", "", "the sampled value"),
            db_dxil_param(2, "res", "srv", "handle of SRV to sample"),
            db_dxil_param(3, "res", "sampler", "handle of sampler to use"),
            db_dxil_param(4, "f", "coord0", "coordinate"),
            db_dxil_param(5, "f", "coord1", "coordinate, undef for Texture1D"),
            db_dxil_param(6, "f", "coord2", "coordinate, undef for Texture1D, Texture1DArray or Texture2D"),
            db_dxil_param(7, "f", "coord3", "coordinate, defined only for TextureCubeArray"),
            db_dxil_param(8, "i32", "offset0", "optional offset, applicable to Texture1D, Texture1DArray, and as part of offset1"),
            db_dxil_param(9, "i32", "offset1", "optional offset, applicable to Texture2D, Texture2DArray, and as part of offset2"),
            db_dxil_param(10, "i32", "offset2", "optional offset, applicable to Texture3D"),
            db_dxil_param(11, "f", "LOD", "level of detail, biggest map if less than or equal to zero; fraction used to interpolate across levels")],
            counters=('tex_norm',))
        next_op_idx += 1
        self.add_dxil_op("SampleGrad", next_op_idx, "SampleGrad", "samples a texture using a gradient to influence the way the sample location is calculated", "hfwi", "ro", [
            db_dxil_param(0, "$r", "", "the sampled value"),
            db_dxil_param(2, "res", "srv", "handle of SRV to sample"),
            db_dxil_param(3, "res", "sampler", "handle of sampler to use"),
            db_dxil_param(4, "f", "coord0", "coordinate"),
            db_dxil_param(5, "f", "coord1", "coordinate, undef for Texture1D"),
            db_dxil_param(6, "f", "coord2", "coordinate, undef for Texture1D, Texture1DArray or Texture2D"),
            db_dxil_param(7, "f", "coord3", "coordinate, defined only for TextureCubeArray"),
            db_dxil_param(8, "i32", "offset0", "optional offset, applicable to Texture1D, Texture1DArray, and as part of offset1"),
            db_dxil_param(9, "i32", "offset1", "optional offset, applicable to Texture2D, Texture2DArray, and as part of offset2"),
            db_dxil_param(10, "i32", "offset2", "optional offset, applicable to Texture3D"),
            db_dxil_param(11, "f", "ddx0", "rate of change of the texture coordinate in the x direction"),
            db_dxil_param(12, "f", "ddx1", "rate of change of the texture coordinate in the x direction"),
            db_dxil_param(13, "f", "ddx2", "rate of change of the texture coordinate in the x direction"),
            db_dxil_param(14, "f", "ddy0", "rate of change of the texture coordinate in the y direction"),
            db_dxil_param(15, "f", "ddy1", "rate of change of the texture coordinate in the y direction"),
            db_dxil_param(16, "f", "ddy2", "rate of change of the texture coordinate in the y direction"),
            db_dxil_param(17, "f", "clamp", "clamp value")],
            counters=('tex_grad',))
        next_op_idx += 1
        self.add_dxil_op("SampleCmp", next_op_idx, "SampleCmp", "samples a texture and compares a single component against the specified comparison value", "hfwi", "ro", [
            db_dxil_param(0, "$r", "", "the value for the constant buffer variable"),
            db_dxil_param(2, "res", "srv", "handle of SRV to sample"),
            db_dxil_param(3, "res", "sampler", "handle of sampler to use"),
            db_dxil_param(4, "f", "coord0", "coordinate"),
            db_dxil_param(5, "f", "coord1", "coordinate, undef for Texture1D"),
            db_dxil_param(6, "f", "coord2", "coordinate, undef for Texture1D, Texture1DArray or Texture2D"),
            db_dxil_param(7, "f", "coord3", "coordinate, defined only for TextureCubeArray"),
            db_dxil_param(8, "i32", "offset0", "optional offset, applicable to Texture1D, Texture1DArray, and as part of offset1"),
            db_dxil_param(9, "i32", "offset1", "optional offset, applicable to Texture2D, Texture2DArray, and as part of offset2"),
            db_dxil_param(10, "i32", "offset2", "optional offset, applicable to Texture3D"),
            db_dxil_param(11, "f", "compareValue", "the value to compare with"),
            db_dxil_param(12, "f", "clamp", "clamp value")],
            counters=('tex_cmp',))
        next_op_idx += 1
        self.add_dxil_op("SampleCmpLevelZero", next_op_idx, "SampleCmpLevelZero", "samples a texture and compares a single component against the specified comparison value", "hfwi", "ro", [
            db_dxil_param(0, "$r", "", "the value for the constant buffer variable"),
            db_dxil_param(2, "res", "srv", "handle of SRV to sample"),
            db_dxil_param(3, "res", "sampler", "handle of sampler to use"),
            db_dxil_param(4, "f", "coord0", "coordinate"),
            db_dxil_param(5, "f", "coord1", "coordinate, undef for Texture1D"),
            db_dxil_param(6, "f", "coord2", "coordinate, undef for Texture1D, Texture1DArray or Texture2D"),
            db_dxil_param(7, "f", "coord3", "coordinate, defined only for TextureCubeArray"),
            db_dxil_param(8, "i32", "offset0", "optional offset, applicable to Texture1D, Texture1DArray, and as part of offset1"),
            db_dxil_param(9, "i32", "offset1", "optional offset, applicable to Texture2D, Texture2DArray, and as part of offset2"),
            db_dxil_param(10, "i32", "offset2", "optional offset, applicable to Texture3D"),
            db_dxil_param(11, "f", "compareValue", "the value to compare with")],
            counters=('tex_cmp',))
        next_op_idx += 1
        self.add_dxil_op("TextureLoad", next_op_idx, "TextureLoad", "reads texel data without any filtering or sampling", "hfwi", "ro", [
            db_dxil_param(0, "$r", "", "the loaded value"),
            db_dxil_param(2, "res", "srv", "handle of SRV or UAV to sample"),
            db_dxil_param(3, "i32", "mipLevelOrSampleCount", "sample count for Texture2DMS, mip level otherwise"),
            db_dxil_param(4, "i32", "coord0", "coordinate"),
            db_dxil_param(5, "i32", "coord1", "coordinate"),
            db_dxil_param(6, "i32", "coord2", "coordinate"),
            db_dxil_param(7, "i32", "offset0", "optional offset"),
            db_dxil_param(8, "i32", "offset1", "optional offset"),
            db_dxil_param(9, "i32", "offset2", "optional offset")],
            counters=('tex_load',))
        next_op_idx += 1
        self.add_dxil_op("TextureStore", next_op_idx, "TextureStore", "reads texel data without any filtering or sampling", "hfwi", "", [
            db_dxil_param(0, "v", "", ""),
            db_dxil_param(2, "res", "srv", "handle of UAV to store to"),
            db_dxil_param(3, "i32", "coord0", "coordinate"),
            db_dxil_param(4, "i32", "coord1", "coordinate"),
            db_dxil_param(5, "i32", "coord2", "coordinate"),
            db_dxil_param(6, "$o", "value0", "value"),
            db_dxil_param(7, "$o", "value1", "value"),
            db_dxil_param(8, "$o", "value2", "value"),
            db_dxil_param(9, "$o", "value3", "value"),
            db_dxil_param(10,"i8", "mask", "written value mask")],
            counters=('tex_store',))
        next_op_idx += 1
        self.add_dxil_op("BufferLoad", next_op_idx, "BufferLoad", "reads from a TypedBuffer", "hfwi", "ro", [
            db_dxil_param(0, "$r", "", "the loaded value"),
            db_dxil_param(2, "res", "srv", "handle of TypedBuffer SRV to sample"),
            db_dxil_param(3, "i32", "index", "element index"),
            db_dxil_param(4, "i32", "wot", "coordinate")],
            counters=('tex_load',))
        next_op_idx += 1
        self.add_dxil_op("BufferStore", next_op_idx, "BufferStore", "writes to a RWTypedBuffer", "hfwi", "", [
            db_dxil_param(0, "v", "", ""),
            db_dxil_param(2, "res", "uav", "handle of UAV to store to"),
            db_dxil_param(3, "i32", "coord0", "coordinate in elements"),
            db_dxil_param(4, "i32", "coord1", "coordinate (unused?)"),
            db_dxil_param(5, "$o", "value0", "value"),
            db_dxil_param(6, "$o", "value1", "value"),
            db_dxil_param(7, "$o", "value2", "value"),
            db_dxil_param(8, "$o", "value3", "value"),
            db_dxil_param(9, "i8", "mask", "written value mask")],
            counters=('tex_store',))
        next_op_idx += 1
        self.add_dxil_op("BufferUpdateCounter", next_op_idx, "BufferUpdateCounter", "atomically increments/decrements the hidden 32-bit counter stored with a Count or Append UAV", "v", "", [
            db_dxil_param(0, "i32", "", "the new value in the buffer"),
            db_dxil_param(2, "res", "uav", "handle to a structured buffer UAV with the count or append flag"),
            db_dxil_param(3, "i8", "inc", "1 to increase, 0 to decrease")],
            counters=('atomic',))
        next_op_idx += 1
        self.add_dxil_op("CheckAccessFullyMapped", next_op_idx, "CheckAccessFullyMapped", "determines whether all values from a Sample, Gather, or Load operation accessed mapped tiles in a tiled resource", "i", "ro", [
            db_dxil_param(0, "i1", "", "nonzero if all values accessed mapped tiles in a tiled resource"),
            db_dxil_param(2, "u32", "status", "status result from the Sample, Gather or Load operation")])
        next_op_idx += 1
        self.add_dxil_op("GetDimensions", next_op_idx, "GetDimensions", "gets texture size information", "v", "ro", [
            db_dxil_param(0, "dims", "", "dimension information for texture"),
            db_dxil_param(2, "res", "handle", "resource handle to query"),
            db_dxil_param(3, "i32", "mipLevel", "mip level to query")])
        next_op_idx += 1
        self.add_dxil_op("TextureGather", next_op_idx, "TextureGather", "gathers the four texels that would be used in a bi-linear filtering operation", "hfwi", "ro", [
            db_dxil_param(0, "$r", "", "dimension information for texture"),
            db_dxil_param(2, "res", "srv", "handle of SRV to sample"),
            db_dxil_param(3, "res", "sampler", "handle of sampler to use"),
            db_dxil_param(4, "f", "coord0", "coordinate"),
            db_dxil_param(5, "f", "coord1", "coordinate, undef for Texture1D"),
            db_dxil_param(6, "f", "coord2", "coordinate, undef for Texture1D, Texture1DArray or Texture2D"),
            db_dxil_param(7, "f", "coord3", "coordinate, defined only for TextureCubeArray"),
            db_dxil_param(8, "i32", "offset0", "optional offset, applicable to Texture1D, Texture1DArray, and as part of offset1"),
            db_dxil_param(9, "i32", "offset1", "optional offset, applicable to Texture2D, Texture2DArray, and as part of offset2"),
            db_dxil_param(10, "i32", "channel", "channel to sample")],
            counters=('tex_norm',))
        next_op_idx += 1
        self.add_dxil_op("TextureGatherCmp", next_op_idx, "TextureGatherCmp", "same as TextureGather, except this instrution performs comparison on texels, similar to SampleCmp", "hfwi", "ro", [
            db_dxil_param(0, "$r", "", "gathered texels"),
            db_dxil_param(2, "res", "srv", "handle of SRV to sample"),
            db_dxil_param(3, "res", "sampler", "handle of sampler to use"),
            db_dxil_param(4, "f", "coord0", "coordinate"),
            db_dxil_param(5, "f", "coord1", "coordinate, undef for Texture1D"),
            db_dxil_param(6, "f", "coord2", "coordinate, undef for Texture1D, Texture1DArray or Texture2D"),
            db_dxil_param(7, "f", "coord3", "coordinate, defined only for TextureCubeArray"),
            db_dxil_param(8, "i32", "offset0", "optional offset, applicable to Texture1D, Texture1DArray, and as part of offset1"),
            db_dxil_param(9, "i32", "offset1", "optional offset, applicable to Texture2D, Texture2DArray, and as part of offset2"),
            db_dxil_param(10, "i32", "channel", "channel to sample"),
            db_dxil_param(11, "f", "compareValue", "value to compare with")],
            counters=('tex_cmp',))
        next_op_idx += 1

        self.add_dxil_op("Texture2DMSGetSamplePosition", next_op_idx, "Texture2DMSGetSamplePosition", "gets the position of the specified sample", "v", "ro", [
            db_dxil_param(0, "SamplePos", "", "sample position"),
            db_dxil_param(2, "res", "srv", "handle of SRV to sample"),
            db_dxil_param(3, "i32", "index", "zero-based sample index")])
        next_op_idx += 1
        self.add_dxil_op("RenderTargetGetSamplePosition", next_op_idx, "RenderTargetGetSamplePosition", "gets the position of the specified sample", "v", "ro", [
            db_dxil_param(0, "SamplePos", "", "sample position"),
            db_dxil_param(2, "i32", "index", "zero-based sample index")])
        next_op_idx += 1
        self.add_dxil_op("RenderTargetGetSampleCount", next_op_idx, "RenderTargetGetSampleCount", "gets the number of samples for a render target", "v", "ro", [
            db_dxil_param(0, "u32", "", "number of sampling locations for a render target")])
        next_op_idx += 1

        # Atomics. Note that on TGSM, atomics are performed with LLVM instructions.
        self.add_dxil_op("AtomicBinOp", next_op_idx, "AtomicBinOp", "performs an atomic operation on two operands", "li", "", [
            db_dxil_param(0, "$o", "", "the original value in the location updated"),
            db_dxil_param(2, "res", "handle", "typed int or uint UAV handle"),
            db_dxil_param(3, "i32", "atomicOp", "atomic operation as per DXIL::AtomicBinOpCode"),
            db_dxil_param(4, "i32", "offset0", "offset in elements"),
            db_dxil_param(5, "i32", "offset1", "offset"),
            db_dxil_param(6, "i32", "offset2", "offset"),
            db_dxil_param(7, "$o", "newValue", "new value")],
            counters=('atomic',))
        next_op_idx += 1
        self.add_dxil_op("AtomicCompareExchange", next_op_idx, "AtomicCompareExchange", "atomic compare and exchange to memory", "li", "", [
            db_dxil_param(0, "$o", "", "the original value in the location updated"),
            db_dxil_param(2, "res", "handle", "typed int or uint UAV handle"),
            db_dxil_param(3, "i32", "offset0", "offset in elements"),
            db_dxil_param(4, "i32", "offset1", "offset"),
            db_dxil_param(5, "i32", "offset2", "offset"),
            db_dxil_param(6, "$o", "compareValue", "value to compare for exchange"),
            db_dxil_param(7, "$o", "newValue", "new value")],
            counters=('atomic',))
        next_op_idx += 1

        # Synchronization.
        self.add_dxil_op("Barrier", next_op_idx, "Barrier", "inserts a memory barrier in the shader", "v", "nd", [
            retvoid_param,
            db_dxil_param(2, "i32", "barrierMode", "a mask of DXIL::BarrierMode values", is_const=True)],
            counters=('barrier',))
        next_op_idx += 1

        # Pixel shader
        self.add_dxil_op("CalculateLOD", next_op_idx, "CalculateLOD", "calculates the level of detail", "f", "ro", [
            db_dxil_param(0, "f", "", "level of detail"),
            db_dxil_param(2, "res", "handle", "resource handle"),
            db_dxil_param(3, "res", "sampler", "sampler handle"),
            db_dxil_param(4, "f", "coord0", "coordinate"),
            db_dxil_param(5, "f", "coord1", "coordinate"),
            db_dxil_param(6, "f", "coord2", "coordinate"),
            db_dxil_param(7, "i1", "clamped", "1 if clampled LOD should be calculated, 0 for unclamped")])
        next_op_idx += 1
        self.add_dxil_op("Discard", next_op_idx, "Discard", "discard the current pixel", "v", "", [
            retvoid_param,
            db_dxil_param(2, "i1", "condition", "condition for conditional discard")])
        next_op_idx += 1
        self.add_dxil_op("DerivCoarseX", next_op_idx, "Unary", "computes the rate of change of components per stamp", "hf", "rn", [
            db_dxil_param(0, "$o", "", "rate of change in value with regards to RenderTarget x direction"),
            db_dxil_param(2, "$o", "value", "input to rate of change")])
        next_op_idx += 1
        self.add_dxil_op("DerivCoarseY", next_op_idx, "Unary", "computes the rate of change of components per stamp", "hf", "rn", [
            db_dxil_param(0, "$o", "", "rate of change in value with regards to RenderTarget y direction"),
            db_dxil_param(2, "$o", "value", "input to rate of change")])
        next_op_idx += 1
        self.add_dxil_op("DerivFineX", next_op_idx, "Unary", "computes the rate of change of components per pixel", "hf", "rn", [
            db_dxil_param(0, "$o", "", "rate of change in value with regards to RenderTarget x direction"),
            db_dxil_param(2, "$o", "value", "input to rate of change")])
        next_op_idx += 1
        self.add_dxil_op("DerivFineY", next_op_idx, "Unary", "computes the rate of change of components per pixel", "hf", "rn", [
            db_dxil_param(0, "$o", "", "rate of change in value with regards to RenderTarget y direction"),
            db_dxil_param(2, "$o", "value", "input to rate of change")])
        next_op_idx += 1
        self.add_dxil_op("EvalSnapped", next_op_idx, "EvalSnapped", "evaluates an input attribute at pixel center with an offset", "hf", "rn", [
            db_dxil_param(0, "$o", "", "result"),
            db_dxil_param(2, "i32", "inputSigId", "input signature element ID"),
            db_dxil_param(3, "i32", "inputRowIndex", "row index of an input attribute"),
            db_dxil_param(4, "i8",  "inputColIndex", "column index of an input attribute"),
            db_dxil_param(5, "i32", "offsetX", "2D offset from the pixel center using a 16x16 grid"),
            db_dxil_param(6, "i32", "offsetY", "2D offset from the pixel center using a 16x16 grid")])
        next_op_idx += 1
        self.add_dxil_op("EvalSampleIndex", next_op_idx, "EvalSampleIndex", "evaluates an input attribute at a sample location", "hf", "rn", [
            db_dxil_param(0, "$o", "", "result"),
            db_dxil_param(2, "i32", "inputSigId", "input signature element ID"),
            db_dxil_param(3, "i32", "inputRowIndex", "row index of an input attribute"),
            db_dxil_param(4, "i8",  "inputColIndex", "column index of an input attribute"),
            db_dxil_param(5, "i32", "sampleIndex", "sample location")])
        next_op_idx += 1
        self.add_dxil_op("EvalCentroid", next_op_idx, "EvalCentroid", "evaluates an input attribute at pixel center", "hf", "rn", [
            db_dxil_param(0, "$o", "", "result"),
            db_dxil_param(2, "i32", "inputSigId", "input signature element ID"),
            db_dxil_param(3, "i32", "inputRowIndex", "row index of an input attribute"),
            db_dxil_param(4, "i8",  "inputColIndex", "column index of an input attribute")])
        next_op_idx += 1
        self.add_dxil_op("SampleIndex", next_op_idx, "SampleIndex", "returns the sample index in a sample-frequency pixel shader", "i", "rn", [
            db_dxil_param(0, "i32", "", "result")])
        next_op_idx += 1
        self.add_dxil_op("Coverage", next_op_idx, "Coverage", "returns the coverage mask input in a pixel shader", "i", "rn", [
            db_dxil_param(0, "i32", "", "result")])
        next_op_idx += 1
        self.add_dxil_op("InnerCoverage", next_op_idx, "InnerCoverage", "returns underestimated coverage input from conservative rasterization in a pixel shader", "i", "rn", [
            db_dxil_param(0, "i32", "", "result")])
        next_op_idx += 1

        # Compute shader.
        self.add_dxil_op("ThreadId", next_op_idx, "ThreadId", "reads the thread ID", "i", "rn", [
            db_dxil_param(0, "i32", "", "thread ID component"),
            db_dxil_param(2, "i32", "component", "component to read (x,y,z)")])
        next_op_idx += 1
        self.add_dxil_op("GroupId", next_op_idx, "GroupId", "reads the group ID (SV_GroupID)", "i", "rn", [
            db_dxil_param(0, "i32", "", "group ID component"),
            db_dxil_param(2, "i32", "component", "component to read")])
        next_op_idx += 1
        self.add_dxil_op("ThreadIdInGroup", next_op_idx, "ThreadIdInGroup", "reads the thread ID within the group (SV_GroupThreadID)", "i", "rn", [
            db_dxil_param(0, "i32", "", "thread ID in group component"),
            db_dxil_param(2, "i32", "component", "component to read (x,y,z)")])
        next_op_idx += 1
        self.add_dxil_op("FlattenedThreadIdInGroup", next_op_idx, "FlattenedThreadIdInGroup", "provides a flattened index for a given thread within a given group (SV_GroupIndex)", "i", "rn", [
            db_dxil_param(0, "i32", "", "result")])
        next_op_idx += 1

        # Geometry shader
        self.add_dxil_op("EmitStream", next_op_idx, "EmitStream", "emits a vertex to a given stream", "v", "", [
            retvoid_param,
            db_dxil_param(2, "i8", "streamId", "target stream ID for operation")],
            counters=('gs_emit',))
        next_op_idx += 1
        self.add_dxil_op("CutStream", next_op_idx, "CutStream", "completes the current primitive topology at the specified stream", "v", "", [
            retvoid_param,
            db_dxil_param(2, "i8", "streamId", "target stream ID for operation")],
            counters=('gs_cut',))
        next_op_idx += 1
        self.add_dxil_op("EmitThenCutStream", next_op_idx, "EmitThenCutStream", "equivalent to an EmitStream followed by a CutStream", "v", "", [
            retvoid_param,
            db_dxil_param(2, "i8", "streamId", "target stream ID for operation")],
            counters=('gs_emit','gs_cut'))
        next_op_idx += 1
        self.add_dxil_op("GSInstanceID", next_op_idx, "GSInstanceID", "GSInstanceID", "i", "rn", [
            db_dxil_param(0, "i32", "", "result")])
        next_op_idx += 1

        # Double precision
        self.add_dxil_op("MakeDouble", next_op_idx, "MakeDouble", "creates a double value", "d", "rn", [
            db_dxil_param(0, "d", "", "result"),
            db_dxil_param(2, "i32", "lo", "low part of double"),
            db_dxil_param(3, "i32", "hi", "high part of double")])
        next_op_idx += 1
        self.add_dxil_op("SplitDouble", next_op_idx, "SplitDouble", "splits a double into low and high parts", "d", "rn", [
            db_dxil_param(0, "splitdouble", "", "result"),
            db_dxil_param(2, "d", "value", "value to split")])
        next_op_idx += 1

        # Domain & Hull shader.
        self.add_dxil_op("LoadOutputControlPoint", next_op_idx, "LoadOutputControlPoint", "LoadOutputControlPoint", "hfwi", "rn", [
            db_dxil_param(0, "$o", "", "result"),
            db_dxil_param(2, "i32", "inputSigId", "input signature element ID"),
            db_dxil_param(3, "i32", "row", "row, relative to the element"),
            db_dxil_param(4, "i8", "col", "column, relative to the element"),
            db_dxil_param(5, "i32", "index", "vertex/point index")],
            counters=('sig_ld',))
        next_op_idx += 1
        self.add_dxil_op("LoadPatchConstant", next_op_idx, "LoadPatchConstant", "LoadPatchConstant", "hfwi", "rn", [
            db_dxil_param(0, "$o", "", "result"),
            db_dxil_param(2, "i32", "inputSigId", "input signature element ID"),
            db_dxil_param(3, "i32", "row", "row, relative to the element"),
            db_dxil_param(4, "i8", "col", "column, relative to the element")],
            counters=('sig_ld',))
        next_op_idx += 1

        # Domain shader.
        self.add_dxil_op("DomainLocation", next_op_idx, "DomainLocation", "DomainLocation", "f", "rn", [
            db_dxil_param(0, "f", "", "result"),
            db_dxil_param(2, "i8", "component", "input", is_const=True)])
        next_op_idx += 1

        # Hull shader.
        self.add_dxil_op("StorePatchConstant", next_op_idx, "StorePatchConstant", "StorePatchConstant", "hfwi", "", [
            retvoid_param,
            db_dxil_param(2, "i32", "outputSigID", "output signature element ID"),
            db_dxil_param(3, "i32", "row", "row, relative to the element"),
            db_dxil_param(4, "i8", "col", "column, relative to the element"),
            db_dxil_param(5, "$o", "value", "value to store")],
            counters=('sig_st',))
        next_op_idx += 1
        self.add_dxil_op("OutputControlPointID", next_op_idx, "OutputControlPointID", "OutputControlPointID", "i", "rn", [
            db_dxil_param(0, "i32", "", "result")])
        next_op_idx += 1
        self.add_dxil_op("PrimitiveID", next_op_idx, "PrimitiveID", "PrimitiveID", "i", "rn", [
            db_dxil_param(0, "i32", "", "result")])
        next_op_idx += 1

        self.add_dxil_op("CycleCounterLegacy", next_op_idx, "CycleCounterLegacy", "CycleCounterLegacy", "v", "", [
            db_dxil_param(0, "twoi32", "", "result")])
        next_op_idx += 1
            
        # Add wave intrinsics.
        self.add_dxil_op("WaveIsFirstLane", next_op_idx, "WaveIsFirstLane", "returns 1 for the first lane in the wave", "v", "", [
            db_dxil_param(0, "i1", "", "operation result")])
        next_op_idx += 1
        self.add_dxil_op("WaveGetLaneIndex", next_op_idx, "WaveGetLaneIndex", "returns the index of the current lane in the wave", "v", "rn", [
            db_dxil_param(0, "i32", "", "operation result")])
        next_op_idx += 1
        self.add_dxil_op("WaveGetLaneCount", next_op_idx, "WaveGetLaneCount", "returns the number of lanes in the wave", "v", "rn", [
            db_dxil_param(0, "i32", "", "operation result")])
        next_op_idx += 1
        self.add_dxil_op("WaveAnyTrue", next_op_idx, "WaveAnyTrue", "returns 1 if any of the lane evaluates the value to true", "v", "", [
            db_dxil_param(0, "i1", "", "operation result"),
            db_dxil_param(2, "i1", "cond", "condition to test")])
        next_op_idx += 1
        self.add_dxil_op("WaveAllTrue", next_op_idx, "WaveAllTrue", "returns 1 if all the lanes evaluate the value to true", "v", "", [
            db_dxil_param(0, "i1", "", "operation result"),
            db_dxil_param(2, "i1", "cond", "condition to test")])
        next_op_idx += 1
        self.add_dxil_op("WaveActiveAllEqual", next_op_idx, "WaveActiveAllEqual", "returns 1 if all the lanes have the same value", "hfd18wil", "", [
            db_dxil_param(0, "i1", "", "operation result"),
            db_dxil_param(2, "$o", "value", "value to compare")])
        next_op_idx += 1
        self.add_dxil_op("WaveActiveBallot", next_op_idx, "WaveActiveBallot", "returns a struct with a bit set for each lane where the condition is true", "v", "", [
            db_dxil_param(0, "fouri32", "", "operation result"),
            db_dxil_param(2, "i1", "cond", "condition to ballot on")])
        next_op_idx += 1
        self.add_dxil_op("WaveReadLaneAt", next_op_idx, "WaveReadLaneAt", "returns the value from the specified lane", "hfd18wil", "", [
            db_dxil_param(0, "$o", "", "operation result"),
            db_dxil_param(2, "$o", "value", "value to read"),
            db_dxil_param(3, "i32", "lane", "lane index")])
        next_op_idx += 1
        self.add_dxil_op("WaveReadLaneFirst", next_op_idx, "WaveReadLaneFirst", "returns the value from the first lane", "hfd18wil", "", [
            db_dxil_param(0, "$o", "", "operation result"),
            db_dxil_param(2, "$o", "value", "value to read")])
        next_op_idx += 1
        self.add_dxil_op("WaveActiveOp", next_op_idx, "WaveActiveOp", "returns the result the operation across waves", "hfd18wil", "", [
            db_dxil_param(0, "$o", "", "operation result"),
            db_dxil_param(2, "$o", "value", "input value"),
            db_dxil_param(3, "i8", "op", "kind of operation to perform", enum_name="WaveOpKind", is_const=True),
            db_dxil_param(4, "i8", "sop", "sign of operands", enum_name="SignedOpKind", is_const=True)])
        next_op_idx += 1
        self.add_enum_type("SignedOpKind", "Sign vs. unsigned operands for operation", [
            (0, "Signed", "signed integer or floating-point operands"),
            (1, "Unsigned", "unsigned integer operands")])
        self.add_enum_type("WaveOpKind", "Kind of cross-lane operation", [
            (0, "Sum", "sum of values"), 
            (1, "Product", "product of values"), 
            (2, "Min", "minimum value"), 
            (3, "Max", "maximum value")])
        self.add_dxil_op("WaveActiveBit", next_op_idx, "WaveActiveBit", "returns the result of the operation across all lanes", "8wil", "", [
            db_dxil_param(0, "$o", "", "operation result"),
            db_dxil_param(2, "$o", "value", "input value"),
            db_dxil_param(3, "i8", "op", "kind of operation to perform", enum_name="WaveBitOpKind", is_const=True)])
        next_op_idx += 1
        self.add_enum_type("WaveBitOpKind", "Kind of bitwise cross-lane operation", [
            (0, "And", "bitwise and of values"), 
            (1, "Or", "bitwise or of values"), 
            (2, "Xor", "bitwise xor of values")])
        self.add_dxil_op("WavePrefixOp", next_op_idx, "WavePrefixOp", "returns the result of the operation on prior lanes", "hfd8wil", "", [
            db_dxil_param(0, "$o", "", "operation result"),
            db_dxil_param(2, "$o", "value", "input value"),
            db_dxil_param(3, "i8", "op", "0=sum,1=product", enum_name="WaveOpKind", is_const=True),
            db_dxil_param(4, "i8", "sop", "sign of operands", enum_name="SignedOpKind", is_const=True)])
        next_op_idx += 1
        self.add_dxil_op("QuadReadLaneAt", next_op_idx, "QuadReadLaneAt", "reads from a lane in the quad", "hfd18wil", "", [
            db_dxil_param(0, "$o", "", "operation result"),
            db_dxil_param(2, "$o", "value", "value to read"),
            db_dxil_param(3, "u32", "quadLane", "lane to read from (0-4)", max_value = 3)])
        next_op_idx += 1
        self.add_enum_type("QuadOpKind", "Kind of quad-level operation", [
            (0, "ReadAcrossX", "returns the value from the other lane in the quad in the horizontal direction"), 
            (1, "ReadAcrossY", "returns the value from the other lane in the quad in the vertical direction"),
            (2, "ReadAcrossDiagonal", "returns the value from the lane across the quad in horizontal and vertical direction")])
        self.add_dxil_op("QuadOp", next_op_idx, "QuadOp", "returns the result of a quad-level operation", "hfd8wil", "", [
            db_dxil_param(0, "$o", "", "operation result"),
            db_dxil_param(2, "$o", "value", "value for operation"),
            db_dxil_param(3, "i8", "op", "operation", enum_name = "QuadOpKind", is_const=True)])
        next_op_idx += 1

        # Add bitcasts
        self.add_dxil_op("BitcastI16toF16", next_op_idx, "BitcastI16toF16", "bitcast between different sizes", "v", "rn", [
            db_dxil_param(0, "h", "", "operation result"),
            db_dxil_param(2, "i16", "value", "input value")])
        next_op_idx += 1
        self.add_dxil_op("BitcastF16toI16", next_op_idx, "BitcastF16toI16", "bitcast between different sizes", "v", "rn", [
            db_dxil_param(0, "i16", "", "operation result"),
            db_dxil_param(2, "h", "value", "input value")])
        next_op_idx += 1
        self.add_dxil_op("BitcastI32toF32", next_op_idx, "BitcastI32toF32", "bitcast between different sizes", "v", "rn", [
            db_dxil_param(0, "f", "", "operation result"),
            db_dxil_param(2, "i32", "value", "input value")])
        next_op_idx += 1
        self.add_dxil_op("BitcastF32toI32", next_op_idx, "BitcastF32toI32", "bitcast between different sizes", "v", "rn", [
            db_dxil_param(0, "i32", "", "operation result"),
            db_dxil_param(2, "f", "value", "input value")])
        next_op_idx += 1
        self.add_dxil_op("BitcastI64toF64", next_op_idx, "BitcastI64toF64", "bitcast between different sizes", "v", "rn", [
            db_dxil_param(0, "d", "", "operation result"),
            db_dxil_param(2, "i64", "value", "input value")])
        next_op_idx += 1
        self.add_dxil_op("BitcastF64toI64", next_op_idx, "BitcastF64toI64", "bitcast between different sizes", "v", "rn", [
            db_dxil_param(0, "i64", "", "operation result"),
            db_dxil_param(2, "d", "value", "input value")])
        next_op_idx += 1
        
        self.add_dxil_op("LegacyF32ToF16", next_op_idx, "LegacyF32ToF16", "legacy fuction to convert float (f32) to half (f16) (this is not related to min-precision)", "v", "rn", [
            db_dxil_param(0, "i32", "", "low 16 bits - half value, high 16 bits - zeroes"),
            db_dxil_param(2, "f", "value", "float value to convert")])
        next_op_idx += 1

        self.add_dxil_op("LegacyF16ToF32", next_op_idx, "LegacyF16ToF32", "legacy fuction to convert half (f16) to float (f32) (this is not related to min-precision)", "v", "rn", [
            db_dxil_param(0, "f", "", "converted float value"),
            db_dxil_param(2, "i32", "value", "half value to convert")])
        next_op_idx += 1

        self.add_dxil_op("LegacyDoubleToFloat", next_op_idx, "LegacyDoubleToFloat", "legacy fuction to convert double to float", "v", "rn", [
            db_dxil_param(0, "f", "", "float value"),
            db_dxil_param(2, "d", "value", "double value to convert")])
        next_op_idx += 1

        self.add_dxil_op("LegacyDoubleToSInt32", next_op_idx, "LegacyDoubleToSInt32", "legacy fuction to convert double to int32", "v", "rn", [
            db_dxil_param(0, "i32", "", "i32 value"),
            db_dxil_param(2, "d", "value", "double value to convert")])
        next_op_idx += 1

        self.add_dxil_op("LegacyDoubleToUInt32", next_op_idx, "LegacyDoubleToUInt32", "legacy fuction to convert double to uint32", "v", "rn", [
            db_dxil_param(0, "i32", "", "i32 value"),
            db_dxil_param(2, "d", "value", "double value to convert")])
        next_op_idx += 1

        self.add_dxil_op("WaveAllBitCount", next_op_idx, "WaveAllOp", "returns the count of bits set to 1 across the wave", "v", "", [
            db_dxil_param(0, "i32", "", "operation result"),
            db_dxil_param(2, "i1", "value", "input value")])
        next_op_idx += 1
        # WavePrefixBitCount has different signature compare to WavePrefixOp, set its opclass to WavePrefixOp is not correct.
        # It works now because WavePrefixOp and WavePrefixBitCount don't interfere on overload types.
        # Keep it unchanged for back-compat.
        self.add_dxil_op("WavePrefixBitCount", next_op_idx, "WavePrefixOp", "returns the count of bits set to 1 on prior lanes", "v", "", [
            db_dxil_param(0, "i32", "", "operation result"),
            db_dxil_param(2, "i1", "value", "input value")])
        next_op_idx += 1

        # End of DXIL 1.0 opcodes.
        self.set_op_count_for_version(1, 0, next_op_idx)

        self.add_dxil_op("AttributeAtVertex", next_op_idx, "AttributeAtVertex", "returns the values of the attributes at the vertex.", "hfiw", "rn", [
            db_dxil_param(0, "$o", "", "result"),
            db_dxil_param(2, "i32", "inputSigId", "input signature element ID"),
            db_dxil_param(3, "i32", "inputRowIndex", "row index of an input attribute"),
            db_dxil_param(4, "i8", "inputColIndex", "column index of an input attribute"),
            db_dxil_param(5, "i8", "VertexID", "Vertex Index")
        ])
        next_op_idx += 1
        self.add_dxil_op("ViewID", next_op_idx, "ViewID", "returns the view index", "i", "rn", [
            db_dxil_param(0, "i32", "", "result")])
        next_op_idx += 1

        # End of DXIL 1.1 opcodes.
        self.set_op_count_for_version(1, 1, next_op_idx)

        self.add_dxil_op("RawBufferLoad", next_op_idx, "RawBufferLoad", "reads from a raw buffer and structured buffer", "hfwidl", "ro", [
            db_dxil_param(0, "$r", "", "the loaded value"),
            db_dxil_param(2, "res", "srv", "handle of TypedBuffer SRV to sample"),
            db_dxil_param(3, "i32", "index", "element index for StructuredBuffer, or byte offset for ByteAddressBuffer"),
            db_dxil_param(4, "i32", "elementOffset", "offset into element for StructuredBuffer, or undef for ByteAddressBuffer"),
            db_dxil_param(5, "i8", "mask", "loading value mask", is_const=True),
            db_dxil_param(6, "i32", "alignment", "relative load access alignment", is_const=True)],
            counters=('tex_load',))
        next_op_idx += 1

        self.add_dxil_op("RawBufferStore", next_op_idx, "RawBufferStore", "writes to a RWByteAddressBuffer or RWStructuredBuffer", "hfwidl", "", [
            db_dxil_param(0, "v", "", ""),
            db_dxil_param(2, "res", "uav", "handle of UAV to store to"),
            db_dxil_param(3, "i32", "index", "element index for StructuredBuffer, or byte offset for ByteAddressBuffer"),
            db_dxil_param(4, "i32", "elementOffset", "offset into element for StructuredBuffer, or undef for ByteAddressBuffer"),
            db_dxil_param(5, "$o", "value0", "value"),
            db_dxil_param(6, "$o", "value1", "value"),
            db_dxil_param(7, "$o", "value2", "value"),
            db_dxil_param(8, "$o", "value3", "value"),
            db_dxil_param(9, "i8", "mask", "mask of contiguous components stored starting at first component (valid: 1, 3, 7, 15)", is_const=True),
            db_dxil_param(10, "i32", "alignment", "relative store access alignment", is_const=True)],
            counters=('tex_store',))
        next_op_idx += 1

        # End of DXIL 1.2 opcodes.
        self.set_op_count_for_version(1, 2, next_op_idx)
        assert next_op_idx == 141, "next operation index is %d rather than 141 and thus opcodes are broken" % next_op_idx

        self.add_dxil_op("InstanceID", next_op_idx, "InstanceID", "The user-provided InstanceID on the bottom-level acceleration structure instance within the top-level structure", "i", "rn", [
            db_dxil_param(0, "i32", "", "result")])
        next_op_idx += 1

        self.add_dxil_op("InstanceIndex", next_op_idx, "InstanceIndex", "The autogenerated index of the current instance in the top-level structure", "i", "rn", [
            db_dxil_param(0, "i32", "", "result")])
        next_op_idx += 1

        self.add_dxil_op("HitKind", next_op_idx, "HitKind", "Returns the value passed as HitKind in ReportIntersection().  If intersection was reported by fixed-function triangle intersection, HitKind will be one of HIT_KIND_TRIANGLE_FRONT_FACE or HIT_KIND_TRIANGLE_BACK_FACE.", "i", "rn", [
            db_dxil_param(0, "i32", "", "result")])
        next_op_idx += 1

        self.add_dxil_op("RayFlags", next_op_idx, "RayFlags", "uint containing the current ray flags.", "i", "rn", [
            db_dxil_param(0, "i32", "", "result")])
        next_op_idx += 1

        self.add_dxil_op("DispatchRaysIndex", next_op_idx, "DispatchRaysIndex", "The current x and y location within the Width and Height", "i", "rn", [
            db_dxil_param(0, "i32", "", "result"),
            db_dxil_param(2, "i8", "col", "column, relative to the element")])
        next_op_idx += 1

        self.add_dxil_op("DispatchRaysDimensions", next_op_idx, "DispatchRaysDimensions", "The Width and Height values from the D3D12_DISPATCH_RAYS_DESC structure provided to the originating DispatchRays() call.", "i", "rn", [
            db_dxil_param(0, "i32", "", "result"),
            db_dxil_param(2, "i8", "col", "column, relative to the element")])
        next_op_idx += 1

        self.add_dxil_op("WorldRayOrigin", next_op_idx, "WorldRayOrigin", "The world-space origin for the current ray.", "f", "rn", [
            db_dxil_param(0, "f", "", "result"),
            db_dxil_param(2, "i8", "col", "column, relative to the element")])
        next_op_idx += 1

        self.add_dxil_op("WorldRayDirection", next_op_idx, "WorldRayDirection", "The world-space direction for the current ray.", "f", "rn", [
            db_dxil_param(0, "f", "", "result"),
            db_dxil_param(2, "i8", "col", "column, relative to the element")])
        next_op_idx += 1

        self.add_dxil_op("ObjectRayOrigin", next_op_idx, "ObjectRayOrigin", "Object-space origin for the current ray.", "f", "rn", [
            db_dxil_param(0, "f", "", "result"),
            db_dxil_param(2, "i8", "col", "column, relative to the element")])
        next_op_idx += 1

        self.add_dxil_op("ObjectRayDirection", next_op_idx, "ObjectRayDirection", "Object-space direction for the current ray.", "f", "rn", [
            db_dxil_param(0, "f", "", "result"),
            db_dxil_param(2, "i8", "col", "column, relative to the element")])
        next_op_idx += 1

        self.add_dxil_op("ObjectToWorld", next_op_idx, "ObjectToWorld", "Matrix for transforming from object-space to world-space.", "f", "rn", [
            db_dxil_param(0, "f", "", "result"),
            db_dxil_param(2, "i32", "row", "row, relative to the element"),
            db_dxil_param(3, "i8", "col", "column, relative to the element")])
        next_op_idx += 1

        self.add_dxil_op("WorldToObject", next_op_idx, "WorldToObject", "Matrix for transforming from world-space to object-space.", "f", "rn", [
            db_dxil_param(0, "f", "", "result"),
            db_dxil_param(2, "i32", "row", "row, relative to the element"),
            db_dxil_param(3, "i8", "col", "column, relative to the element")])
        next_op_idx += 1

        self.add_dxil_op("RayTMin", next_op_idx, "RayTMin", "float representing the parametric starting point for the ray.", "f", "rn", [
            db_dxil_param(0, "f", "", "result")])
        next_op_idx += 1

        self.add_dxil_op("RayTCurrent", next_op_idx, "RayTCurrent", "float representing the current parametric ending point for the ray", "f", "ro", [
            db_dxil_param(0, "f", "", "result")])
        next_op_idx += 1

        self.add_dxil_op("IgnoreHit", next_op_idx, "IgnoreHit", "Used in an any hit shader to reject an intersection and terminate the shader", "v", "nr", [
            db_dxil_param(0, "v", "", "")])
        next_op_idx += 1

        self.add_dxil_op("AcceptHitAndEndSearch", next_op_idx, "AcceptHitAndEndSearch", "Used in an any hit shader to abort the ray query and the intersection shader (if any). The current hit is committed and execution passes to the closest hit shader with the closest hit recorded so far", "v", "nr", [
            db_dxil_param(0, "v", "", "")])
        next_op_idx += 1

        self.add_dxil_op("TraceRay", next_op_idx, "TraceRay", "initiates raytrace", "u", "", [
            db_dxil_param(0, "v", "", ""),
            db_dxil_param(2, "res", "AccelerationStructure", "Top-level acceleration structure to use"),
            db_dxil_param(3, "i32", "RayFlags", "Valid combination of Ray_flags"),
            db_dxil_param(4, "i32", "InstanceInclusionMask", "Bottom 8 bits of InstanceInclusionMask are used to include/rejectgeometry instances based on the InstanceMask in each instance: if(!((InstanceInclusionMask & InstanceMask) & 0xff)) { ignore intersection }"),
            db_dxil_param(5, "i32", "RayContributionToHitGroupIndex", "Offset to add into Addressing calculations within shader tables for hit group indexing.  Only the bottom 4 bits of this value are used"),
            db_dxil_param(6, "i32", "MultiplierForGeometryContributionToShaderIndex", "Stride to multiply by per-geometry GeometryContributionToHitGroupIndex in Addressing calculations within shader tables for hit group indexing.  Only the bottom 4 bits of this value are used"),
            db_dxil_param(7, "i32", "MissShaderIndex", "Miss shader index in Addressing calculations within shader tables.  Only the bottom 16 bits of this value are used"),
            db_dxil_param(8, "f", "Origin_X", "Origin x of the ray"),
            db_dxil_param(9, "f", "Origin_Y", "Origin y of the ray"),
            db_dxil_param(10, "f", "Origin_Z", "Origin z of the ray"),
            db_dxil_param(11, "f", "TMin", "Tmin of the ray"),
            db_dxil_param(12, "f", "Direction_X", "Direction x of the ray"),
            db_dxil_param(13, "f", "Direction_Y", "Direction y of the ray"),
            db_dxil_param(14, "f", "Direction_Z", "Direction z of the ray"),
            db_dxil_param(15, "f", "TMax", "Tmax of the ray"),
            db_dxil_param(16, "udt", "payload", "User-defined intersection attribute structure")])
        next_op_idx += 1

        self.add_dxil_op("ReportHit", next_op_idx, "ReportHit", "returns true if hit was accepted", "u", "", [
            db_dxil_param(0, "i1", "", "result"),
            db_dxil_param(2, "f", "THit", "parametric distance of the intersection"),
            db_dxil_param(3, "i32", "HitKind", "User-specified value in range of 0-127 to identify the type of hit. Read by any_hit or closes_hit shaders with HitKind()"),
            db_dxil_param(4, "udt", "Attributes", "User-defined intersection attribute structure")])
        next_op_idx += 1

        self.add_dxil_op("CallShader", next_op_idx, "CallShader", "Call a shader in the callable shader table supplied through the DispatchRays() API", "u", "", [
            db_dxil_param(0, "v", "", "result"),
            db_dxil_param(2, "i32", "ShaderIndex", "Provides index into the callable shader table supplied through the DispatchRays() API"),
            db_dxil_param(3, "udt", "Parameter", "User-defined parameters to pass to the callable shader,This parameter structure must match the parameter structure used in the callable shader pointed to in the shader table")])
        next_op_idx += 1

        self.add_dxil_op("CreateHandleForLib", next_op_idx, "CreateHandleForLib", "create resource handle from resource struct for library", "o", "ro", [
            db_dxil_param(0, "res", "", "result"),
            db_dxil_param(2, "obj", "Resource", "resource to create the handle")])
        next_op_idx += 1

        # Maps to PrimitiveIndex() intrinsics for raytracing (same meaning as PrimitiveID)
        self.add_dxil_op("PrimitiveIndex", next_op_idx, "PrimitiveIndex", "PrimitiveIndex for raytracing shaders", "i", "rn", [
            db_dxil_param(0, "i32", "", "result")])
        next_op_idx += 1

        # End of DXIL 1.3 opcodes.
        self.set_op_count_for_version(1, 3, next_op_idx)
        assert next_op_idx == 162, "next operation index is %d rather than 162 and thus opcodes are broken" % next_op_idx

        self.add_dxil_op("Dot2AddHalf", next_op_idx, "Dot2AddHalf", "2D half dot product with accumulate to float", "f", "rn", [
            db_dxil_param(0, "$o", "", "accumulated result"),
            db_dxil_param(2, "$o", "acc", "input accumulator"),
            db_dxil_param(3, "h", "ax", "the first component of the first vector"),
            db_dxil_param(4, "h", "ay", "the second component of the first vector"),
            db_dxil_param(5, "h", "bx", "the first component of the second vector"),
            db_dxil_param(6, "h", "by", "the second component of the second vector")],
            counters=('floats',))
        next_op_idx += 1

        self.add_dxil_op("Dot4AddI8Packed", next_op_idx, "Dot4AddPacked", "signed dot product of 4 x i8 vectors packed into i32, with accumulate to i32", "i", "rn", [
            db_dxil_param(0, "i32", "", "accumulated result"),
            db_dxil_param(2, "i32", "acc", "input accumulator"),
            db_dxil_param(3, "i32", "a", "first packed 4 x i8 for dot product"),
            db_dxil_param(4, "i32", "b", "second packed 4 x i8 for dot product")],
            counters=('ints',))
        next_op_idx += 1

        self.add_dxil_op("Dot4AddU8Packed", next_op_idx, "Dot4AddPacked", "unsigned dot product of 4 x u8 vectors packed into i32, with accumulate to i32", "i", "rn", [
            db_dxil_param(0, "i32", "", "accumulated result"),
            db_dxil_param(2, "i32", "acc", "input accumulator"),
            db_dxil_param(3, "i32", "a", "first packed 4 x u8 for dot product"),
            db_dxil_param(4, "i32", "b", "second packed 4 x u8 for dot product")],
            counters=('uints',))
        next_op_idx += 1

        # End of DXIL 1.4 opcodes.
        self.set_op_count_for_version(1, 4, next_op_idx)
        assert next_op_idx == 165, "next operation index is %d rather than 165 and thus opcodes are broken" % next_op_idx

        self.add_dxil_op("WaveMatch", next_op_idx, "WaveMatch", "returns the bitmask of active lanes that have the same value", "hfd8wil", "", [
            db_dxil_param(0, "fouri32", "", "operation result"),
            db_dxil_param(2, "$o", "value", "input value")])
        next_op_idx += 1

        self.add_dxil_op("WaveMultiPrefixOp", next_op_idx, "WaveMultiPrefixOp", "returns the result of the operation on groups of lanes identified by a bitmask", "hfd8wil", "", [
            db_dxil_param(0, "$o", "", "operation result"),
            db_dxil_param(2, "$o", "value", "input value"),
            db_dxil_param(3, "i32", "mask0", "mask 0"),
            db_dxil_param(4, "i32", "mask1", "mask 1"),
            db_dxil_param(5, "i32", "mask2", "mask 2"),
            db_dxil_param(6, "i32", "mask3", "mask 3"),
            db_dxil_param(7, "i8", "op", "operation", enum_name="WaveMultiPrefixOpKind", is_const=True),
            db_dxil_param(8, "i8", "sop", "sign of operands", enum_name="SignedOpKind", is_const=True)])
        next_op_idx += 1
        self.add_enum_type("WaveMultiPrefixOpKind", "Kind of cross-lane for multi-prefix operation", [
            (0, "Sum", "sum of values"),
            (1, "And", "bitwise and of values"),
            (2, "Or", "bitwise or of values"),
            (3, "Xor", "bitwise xor of values"),
            (4, "Product", "product of values")])

        self.add_dxil_op("WaveMultiPrefixBitCount", next_op_idx, "WaveMultiPrefixBitCount", "returns the count of bits set to 1 on groups of lanes identified by a bitmask", "v", "", [
            db_dxil_param(0, "i32", "", "operation result"),
            db_dxil_param(2, "i1", "value", "input value"),
            db_dxil_param(3, "i32", "mask0", "mask 0"),
            db_dxil_param(4, "i32", "mask1", "mask 1"),
            db_dxil_param(5, "i32", "mask2", "mask 2"),
            db_dxil_param(6, "i32", "mask3", "mask 3")])
        next_op_idx += 1

        # Mesh Shader
        self.add_dxil_op("SetMeshOutputCounts", next_op_idx, "SetMeshOutputCounts", "Mesh shader intrinsic SetMeshOutputCounts", "v", "", [
            retvoid_param,
            db_dxil_param(2, "i32", "numVertices", "number of output vertices"),
            db_dxil_param(3, "i32", "numPrimitives", "number of output primitives")])
        next_op_idx += 1
        self.add_dxil_op("EmitIndices", next_op_idx, "EmitIndices", "emit a primitive's vertex indices in a mesh shader", "v", "", [
            retvoid_param,
            db_dxil_param(2, "u32", "PrimitiveIndex", "a primitive's index"),
            db_dxil_param(3, "u32", "VertexIndex0", "a primitive's first vertex index"),
            db_dxil_param(4, "u32", "VertexIndex1", "a primitive's second vertex index"),
            db_dxil_param(5, "u32", "VertexIndex2", "a primitive's third vertex index")])
        next_op_idx += 1
        self.add_dxil_op("GetMeshPayload", next_op_idx, "GetMeshPayload", "get the mesh payload which is from amplification shader", "u", "ro", [
            db_dxil_param(0, "$o", "", "mesh payload result")])
        next_op_idx += 1
        self.add_dxil_op("StoreVertexOutput", next_op_idx, "StoreVertexOutput", "stores the value to mesh shader vertex output", "hfwi", "", [
            retvoid_param,
            db_dxil_param(2, "u32", "outputSigId", "vertex output signature element ID"),
            db_dxil_param(3, "u32", "rowIndex", "row index relative to element"),
            db_dxil_param(4, "u8", "colIndex", "column index relative to element"),
            db_dxil_param(5, "$o", "value", "value to store"),
            db_dxil_param(6, "u32", "vertexIndex", "vertex index")],
            counters=('sig_st',))
        next_op_idx += 1
        self.add_dxil_op("StorePrimitiveOutput", next_op_idx, "StorePrimitiveOutput", "stores the value to mesh shader primitive output", "hfwi", "", [
            retvoid_param,
            db_dxil_param(2, "u32", "outputSigId", "primitive output signature element ID"),
            db_dxil_param(3, "u32", "rowIndex", "row index relative to element"),
            db_dxil_param(4, "u8", "colIndex", "column index relative to element"),
            db_dxil_param(5, "$o", "value", "value to store"),
            db_dxil_param(6, "u32", "primitiveIndex", "primitive index")],
            counters=('sig_st',))
        next_op_idx += 1

        # Amplification Shader
        self.add_dxil_op("DispatchMesh", next_op_idx, "DispatchMesh", "Amplification shader intrinsic DispatchMesh", "u", "", [
            retvoid_param,
            db_dxil_param(2, "i32", "threadGroupCountX", "thread group count x"),
            db_dxil_param(3, "i32", "threadGroupCountY", "thread group count y"),
            db_dxil_param(4, "i32", "threadGroupCountZ", "thread group count z"),
            db_dxil_param(5, "$o", "payload", "payload")])
        next_op_idx += 1

        # Sampler feedback
        self.add_dxil_op("WriteSamplerFeedback", next_op_idx, "WriteSamplerFeedback", "updates a feedback texture for a sampling operation", "v", "", [
            db_dxil_param(0, "v", "", ""),
            db_dxil_param(2, "res", "feedbackTex", "handle of feedback texture UAV"),
            db_dxil_param(3, "res", "sampledTex", "handled of sampled texture SRV"),
            db_dxil_param(4, "res", "sampler", "handle of sampler"),
            db_dxil_param(5, "f", "c0", "coordinate c0"),
            db_dxil_param(6, "f", "c1", "coordinate c1"),
            db_dxil_param(7, "f", "c2", "coordinate c2"),
            db_dxil_param(8, "f", "c3", "coordinate c3"),
            db_dxil_param(9, "f", "clamp", "clamp")],
            counters=('tex_store',))
        next_op_idx += 1
        self.add_dxil_op("WriteSamplerFeedbackBias", next_op_idx, "WriteSamplerFeedbackBias", "updates a feedback texture for a sampling operation with a bias on the mipmap level", "v", "", [
            db_dxil_param(0, "v", "", ""),
            db_dxil_param(2, "res", "feedbackTex", "handle of feedback texture UAV"),
            db_dxil_param(3, "res", "sampledTex", "handled of sampled texture SRV"),
            db_dxil_param(4, "res", "sampler", "handle of sampler"),
            db_dxil_param(5, "f", "c0", "coordinate c0"),
            db_dxil_param(6, "f", "c1", "coordinate c1"),
            db_dxil_param(7, "f", "c2", "coordinate c2"),
            db_dxil_param(8, "f", "c3", "coordinate c3"),
            db_dxil_param(9, "f", "bias", "bias in [-16.f,15.99f]"),
            db_dxil_param(10, "f", "clamp", "clamp")],
            counters=('tex_store',))
        next_op_idx += 1
        self.add_dxil_op("WriteSamplerFeedbackLevel", next_op_idx, "WriteSamplerFeedbackLevel", "updates a feedback texture for a sampling operation with a mipmap-level offset", "v", "", [
            db_dxil_param(0, "v", "", ""),
            db_dxil_param(2, "res", "feedbackTex", "handle of feedback texture UAV"),
            db_dxil_param(3, "res", "sampledTex", "handled of sampled texture SRV"),
            db_dxil_param(4, "res", "sampler", "handle of sampler"),
            db_dxil_param(5, "f", "c0", "coordinate c0"),
            db_dxil_param(6, "f", "c1", "coordinate c1"),
            db_dxil_param(7, "f", "c2", "coordinate c2"),
            db_dxil_param(8, "f", "c3", "coordinate c3"),
            db_dxil_param(9, "f", "lod", "LOD")],
            counters=('tex_store',))
        next_op_idx += 1
        self.add_dxil_op("WriteSamplerFeedbackGrad", next_op_idx, "WriteSamplerFeedbackGrad", "updates a feedback texture for a sampling operation with explicit gradients", "v", "", [
            db_dxil_param(0, "v", "", ""),
            db_dxil_param(2, "res", "feedbackTex", "handle of feedback texture UAV"),
            db_dxil_param(3, "res", "sampledTex", "handled of sampled texture SRV"),
            db_dxil_param(4, "res", "sampler", "handle of sampler"),
            db_dxil_param(5, "f", "c0", "coordinate c0"),
            db_dxil_param(6, "f", "c1", "coordinate c1"),
            db_dxil_param(7, "f", "c2", "coordinate c2"),
            db_dxil_param(8, "f", "c3", "coordinate c3"),
            db_dxil_param(9, "f", "ddx0", "rate of change of coordinate c0 in the x direction"),
            db_dxil_param(10, "f", "ddx1", "rate of change of coordinate c1 in the x direction"),
            db_dxil_param(11, "f", "ddx2", "rate of change of coordinate c2 in the x direction"),
            db_dxil_param(12, "f", "ddy0", "rate of change of coordinate c0 in the y direction"),
            db_dxil_param(13, "f", "ddy1", "rate of change of coordinate c1 in the y direction"),
            db_dxil_param(14, "f", "ddy2", "rate of change of coordinate c2 in the y direction"),
            db_dxil_param(15, "f", "clamp", "clamp")],
            counters=('tex_store',))
        next_op_idx += 1

        # RayQuery
        self.add_dxil_op("AllocateRayQuery", next_op_idx, "AllocateRayQuery", "allocates space for RayQuery and return handle", "v", "", [
            db_dxil_param(0, "i32", "", "handle to RayQuery state"),
            db_dxil_param(2, "u32", "constRayFlags", "Valid combination of RAY_FLAGS", is_const=True)])
        next_op_idx += 1

        self.add_dxil_op("RayQuery_TraceRayInline", next_op_idx, "RayQuery_TraceRayInline", "initializes RayQuery for raytrace", "v", "", [
            db_dxil_param(0, "v", "", ""),
            db_dxil_param(2, "i32", "rayQueryHandle", "RayQuery handle"),
            db_dxil_param(3, "res", "accelerationStructure", "Top-level acceleration structure to use"),
            db_dxil_param(4, "i32", "rayFlags", "Valid combination of RAY_FLAGS, combined with constRayFlags provided to AllocateRayQuery"),
            db_dxil_param(5, "i32", "instanceInclusionMask", "Bottom 8 bits of InstanceInclusionMask are used to include/rejectgeometry instances based on the InstanceMask in each instance: if(!((InstanceInclusionMask & InstanceMask) & 0xff)) { ignore intersection }"),
            db_dxil_param(6, "f", "origin_X", "Origin x of the ray"),
            db_dxil_param(7, "f", "origin_Y", "Origin y of the ray"),
            db_dxil_param(8, "f", "origin_Z", "Origin z of the ray"),
            db_dxil_param(9, "f", "tMin", "Tmin of the ray"),
            db_dxil_param(10, "f", "direction_X", "Direction x of the ray"),
            db_dxil_param(11, "f", "direction_Y", "Direction y of the ray"),
            db_dxil_param(12, "f", "direction_Z", "Direction z of the ray"),
            db_dxil_param(13, "f", "tMax", "Tmax of the ray")])
        next_op_idx += 1

        self.add_dxil_op("RayQuery_Proceed", next_op_idx, "RayQuery_Proceed", "advances a ray query", "1", "", [
            db_dxil_param(0, "i1", "", "operation result"),
            db_dxil_param(2, "i32", "rayQueryHandle", "RayQuery handle")])
        next_op_idx += 1

        self.add_dxil_op("RayQuery_Abort", next_op_idx, "RayQuery_Abort", "aborts a ray query", "v", "", [
            db_dxil_param(0, "v", "", ""),
            db_dxil_param(2, "i32", "rayQueryHandle", "RayQuery handle")])
        next_op_idx += 1

        self.add_dxil_op("RayQuery_CommitNonOpaqueTriangleHit", next_op_idx, "RayQuery_CommitNonOpaqueTriangleHit", "commits a non opaque triangle hit", "v", "", [
            db_dxil_param(0, "v", "", ""),
            db_dxil_param(2, "i32", "rayQueryHandle", "RayQuery handle")])
        next_op_idx += 1

        self.add_dxil_op("RayQuery_CommitProceduralPrimitiveHit", next_op_idx, "RayQuery_CommitProceduralPrimitiveHit", "commits a procedural primitive hit", "v", "", [
            db_dxil_param(0, "v", "", ""),
            db_dxil_param(2, "i32", "rayQueryHandle", "RayQuery handle"),
            db_dxil_param(3, "f", "t", "Procedural primitive hit distance (t) to commit.")])
        next_op_idx += 1

        self.add_dxil_op("RayQuery_CommittedStatus", next_op_idx, "RayQuery_StateScalar", "returns uint status (COMMITTED_STATUS) of the committed hit in a ray query", "i", "ro", [
            db_dxil_param(0, "i32", "", "operation result"),
            db_dxil_param(2, "i32", "rayQueryHandle", "RayQuery handle")])
        next_op_idx += 1

        self.add_dxil_op("RayQuery_CandidateType", next_op_idx, "RayQuery_StateScalar", "returns uint candidate type (CANDIDATE_TYPE) of the current hit candidate in a ray query, after Proceed() has returned true", "i", "ro", [
            db_dxil_param(0, "i32", "", "operation result"),
            db_dxil_param(2, "i32", "rayQueryHandle", "RayQuery handle")])
        next_op_idx += 1

        self.add_dxil_op("RayQuery_CandidateObjectToWorld3x4", next_op_idx, "RayQuery_StateMatrix", "returns matrix for transforming from object-space to world-space for a candidate hit.", "f", "ro", [
            db_dxil_param(0, "f", "", "operation result"),
            db_dxil_param(2, "i32", "rayQueryHandle", "RayQuery handle"),
            db_dxil_param(3, "i32", "row", "row [0..2], relative to the element"),
            db_dxil_param(4, "i8", "col", "column [0..3], relative to the element")])
        next_op_idx += 1

        self.add_dxil_op("RayQuery_CandidateWorldToObject3x4", next_op_idx, "RayQuery_StateMatrix", "returns matrix for transforming from world-space to object-space for a candidate hit.", "f", "ro", [
            db_dxil_param(0, "f", "", "operation result"),
            db_dxil_param(2, "i32", "rayQueryHandle", "RayQuery handle"),
            db_dxil_param(3, "i32", "row", "row [0..2], relative to the element"),
            db_dxil_param(4, "i8", "col", "column [0..3], relative to the element")])
        next_op_idx += 1

        self.add_dxil_op("RayQuery_CommittedObjectToWorld3x4", next_op_idx, "RayQuery_StateMatrix", "returns matrix for transforming from object-space to world-space for a Committed hit.", "f", "ro", [
            db_dxil_param(0, "f", "", "operation result"),
            db_dxil_param(2, "i32", "rayQueryHandle", "RayQuery handle"),
            db_dxil_param(3, "i32", "row", "row [0..2], relative to the element"),
            db_dxil_param(4, "i8", "col", "column [0..3], relative to the element")])
        next_op_idx += 1

        self.add_dxil_op("RayQuery_CommittedWorldToObject3x4", next_op_idx, "RayQuery_StateMatrix", "returns matrix for transforming from world-space to object-space for a Committed hit.", "f", "ro", [
            db_dxil_param(0, "f", "", "operation result"),
            db_dxil_param(2, "i32", "rayQueryHandle", "RayQuery handle"),
            db_dxil_param(3, "i32", "row", "row [0..2], relative to the element"),
            db_dxil_param(4, "i8", "col", "column [0..3], relative to the element")])
        next_op_idx += 1

        self.add_dxil_op("RayQuery_CandidateProceduralPrimitiveNonOpaque", next_op_idx, "RayQuery_StateScalar", "returns if current candidate procedural primitive is non opaque", "1", "ro", [
            db_dxil_param(0, "i1", "", "operation result"),
            db_dxil_param(2, "i32", "rayQueryHandle", "RayQuery handle")])
        next_op_idx += 1

        self.add_dxil_op("RayQuery_CandidateTriangleFrontFace", next_op_idx, "RayQuery_StateScalar", "returns if current candidate triangle is front facing", "1", "ro", [
            db_dxil_param(0, "i1", "", "operation result"),
            db_dxil_param(2, "i32", "rayQueryHandle", "RayQuery handle")])
        next_op_idx += 1

        self.add_dxil_op("RayQuery_CommittedTriangleFrontFace", next_op_idx, "RayQuery_StateScalar", "returns if current committed triangle is front facing", "1", "ro", [
            db_dxil_param(0, "i1", "", "operation result"),
            db_dxil_param(2, "i32", "rayQueryHandle", "RayQuery handle")])
        next_op_idx += 1

        self.add_dxil_op("RayQuery_CandidateTriangleBarycentrics", next_op_idx, "RayQuery_StateVector", "returns candidate triangle hit barycentrics", "f", "ro", [
            db_dxil_param(0, "f", "", "operation result"),
            db_dxil_param(2, "i32", "rayQueryHandle", "RayQuery handle"),
            db_dxil_param(3, "i8", "component", "component [0..2]",is_const=True)])
        next_op_idx += 1

        self.add_dxil_op("RayQuery_CommittedTriangleBarycentrics", next_op_idx, "RayQuery_StateVector", "returns committed triangle hit barycentrics", "f", "ro", [
            db_dxil_param(0, "f", "", "operation result"),
            db_dxil_param(2, "i32", "rayQueryHandle", "RayQuery handle"),
            db_dxil_param(3, "i8", "component", "component [0..2]",is_const=True)])
        next_op_idx += 1

        self.add_dxil_op("RayQuery_RayFlags", next_op_idx, "RayQuery_StateScalar", "returns ray flags", "i", "ro", [
            db_dxil_param(0, "i32", "", "operation result"),
            db_dxil_param(2, "i32", "rayQueryHandle", "RayQuery handle")])
        next_op_idx += 1

        self.add_dxil_op("RayQuery_WorldRayOrigin", next_op_idx, "RayQuery_StateVector", "returns world ray origin", "f", "ro", [
            db_dxil_param(0, "f", "", "operation result"),
            db_dxil_param(2, "i32", "rayQueryHandle", "RayQuery handle"),
            db_dxil_param(3, "i8", "component", "component [0..2]",is_const=True)])
        next_op_idx += 1

        self.add_dxil_op("RayQuery_WorldRayDirection", next_op_idx, "RayQuery_StateVector", "returns world ray direction", "f", "ro", [
            db_dxil_param(0, "f", "", "operation result"),
            db_dxil_param(2, "i32", "rayQueryHandle", "RayQuery handle"),
            db_dxil_param(3, "i8", "component", "component [0..2]",is_const=True)])
        next_op_idx += 1

        self.add_dxil_op("RayQuery_RayTMin", next_op_idx, "RayQuery_StateScalar", "returns float representing the parametric starting point for the ray.", "f", "ro", [
            db_dxil_param(0, "f", "", "operation result"),
            db_dxil_param(2, "i32", "rayQueryHandle", "RayQuery handle")])
        next_op_idx += 1

        self.add_dxil_op("RayQuery_CandidateTriangleRayT", next_op_idx, "RayQuery_StateScalar", "returns float representing the parametric point on the ray for the current candidate triangle hit.", "f", "ro", [
            db_dxil_param(0, "f", "", "operation result"),
            db_dxil_param(2, "i32", "rayQueryHandle", "RayQuery handle")])
        next_op_idx += 1

        self.add_dxil_op("RayQuery_CommittedRayT", next_op_idx, "RayQuery_StateScalar", "returns float representing the parametric point on the ray for the current committed hit.", "f", "ro", [
            db_dxil_param(0, "f", "", "operation result"),
            db_dxil_param(2, "i32", "rayQueryHandle", "RayQuery handle")])
        next_op_idx += 1

        self.add_dxil_op("RayQuery_CandidateInstanceIndex", next_op_idx, "RayQuery_StateScalar", "returns candidate hit instance index", "i", "ro", [
            db_dxil_param(0, "i32", "", "operation result"),
            db_dxil_param(2, "i32", "rayQueryHandle", "RayQuery handle")])
        next_op_idx += 1

        self.add_dxil_op("RayQuery_CandidateInstanceID", next_op_idx, "RayQuery_StateScalar", "returns candidate hit instance ID", "i", "ro", [
            db_dxil_param(0, "i32", "", "operation result"),
            db_dxil_param(2, "i32", "rayQueryHandle", "RayQuery handle")])
        next_op_idx += 1

        self.add_dxil_op("RayQuery_CandidateGeometryIndex", next_op_idx, "RayQuery_StateScalar", "returns candidate hit geometry index", "i", "ro", [
            db_dxil_param(0, "i32", "", "operation result"),
            db_dxil_param(2, "i32", "rayQueryHandle", "RayQuery handle")])
        next_op_idx += 1

        self.add_dxil_op("RayQuery_CandidatePrimitiveIndex", next_op_idx, "RayQuery_StateScalar", "returns candidate hit geometry index", "i", "ro", [
            db_dxil_param(0, "i32", "", "operation result"),
            db_dxil_param(2, "i32", "rayQueryHandle", "RayQuery handle")])
        next_op_idx += 1

        self.add_dxil_op("RayQuery_CandidateObjectRayOrigin", next_op_idx, "RayQuery_StateVector", "returns candidate hit object ray origin", "f", "ro", [
            db_dxil_param(0, "f", "", "operation result"),
            db_dxil_param(2, "i32", "rayQueryHandle", "RayQuery handle"),
            db_dxil_param(3, "i8", "component", "component [0..2]",is_const=True)])
        next_op_idx += 1

        self.add_dxil_op("RayQuery_CandidateObjectRayDirection", next_op_idx, "RayQuery_StateVector", "returns candidate object ray direction", "f", "ro", [
            db_dxil_param(0, "f", "", "operation result"),
            db_dxil_param(2, "i32", "rayQueryHandle", "RayQuery handle"),
            db_dxil_param(3, "i8", "component", "component [0..2]",is_const=True)])
        next_op_idx += 1

        self.add_dxil_op("RayQuery_CommittedInstanceIndex", next_op_idx, "RayQuery_StateScalar", "returns committed hit instance index", "i", "ro", [
            db_dxil_param(0, "i32", "", "operation result"),
            db_dxil_param(2, "i32", "rayQueryHandle", "RayQuery handle")])
        next_op_idx += 1

        self.add_dxil_op("RayQuery_CommittedInstanceID", next_op_idx, "RayQuery_StateScalar", "returns committed hit instance ID", "i", "ro", [
            db_dxil_param(0, "i32", "", "operation result"),
            db_dxil_param(2, "i32", "rayQueryHandle", "RayQuery handle")])
        next_op_idx += 1

        self.add_dxil_op("RayQuery_CommittedGeometryIndex", next_op_idx, "RayQuery_StateScalar", "returns committed hit geometry index", "i", "ro", [
            db_dxil_param(0, "i32", "", "operation result"),
            db_dxil_param(2, "i32", "rayQueryHandle", "RayQuery handle")])
        next_op_idx += 1

        self.add_dxil_op("RayQuery_CommittedPrimitiveIndex", next_op_idx, "RayQuery_StateScalar", "returns committed hit geometry index", "i", "ro", [
            db_dxil_param(0, "i32", "", "operation result"),
            db_dxil_param(2, "i32", "rayQueryHandle", "RayQuery handle")])
        next_op_idx += 1

        self.add_dxil_op("RayQuery_CommittedObjectRayOrigin", next_op_idx, "RayQuery_StateVector", "returns committed hit object ray origin", "f", "ro", [
            db_dxil_param(0, "f", "", "operation result"),
            db_dxil_param(2, "i32", "rayQueryHandle", "RayQuery handle"),
            db_dxil_param(3, "i8", "component", "component [0..2]",is_const=True)])
        next_op_idx += 1

        self.add_dxil_op("RayQuery_CommittedObjectRayDirection", next_op_idx, "RayQuery_StateVector", "returns committed object ray direction", "f", "ro", [
            db_dxil_param(0, "f", "", "operation result"),
            db_dxil_param(2, "i32", "rayQueryHandle", "RayQuery handle"),
            db_dxil_param(3, "i8", "component", "component [0..2]",is_const=True)])
        next_op_idx += 1

        self.add_dxil_op("GeometryIndex", next_op_idx, "GeometryIndex", "The autogenerated index of the current geometry in the bottom-level structure", "i", "rn", [
            db_dxil_param(0, "i32", "", "result")])
        next_op_idx += 1

        self.add_dxil_op("RayQuery_CandidateInstanceContributionToHitGroupIndex", next_op_idx, "RayQuery_StateScalar", "returns candidate hit InstanceContributionToHitGroupIndex", "i", "ro", [
            db_dxil_param(0, "i32", "", "operation result"),
            db_dxil_param(2, "i32", "rayQueryHandle", "RayQuery handle")])
        next_op_idx += 1

        self.add_dxil_op("RayQuery_CommittedInstanceContributionToHitGroupIndex", next_op_idx, "RayQuery_StateScalar", "returns committed hit InstanceContributionToHitGroupIndex", "i", "ro", [
            db_dxil_param(0, "i32", "", "operation result"),
            db_dxil_param(2, "i32", "rayQueryHandle", "RayQuery handle")])
        next_op_idx += 1

        # End of DXIL 1.5 opcodes.
        self.set_op_count_for_version(1, 5, next_op_idx)
        assert next_op_idx == 216, "216 is expected next operation index but encountered %d and thus opcodes are broken" % next_op_idx

        self.add_dxil_op("AnnotateHandle", next_op_idx, "AnnotateHandle", "annotate handle with resource properties", "v", "rn", [
            db_dxil_param(0, "res", "", "annotated handle"),
            db_dxil_param(2, "res", "res", "input handle"),
            db_dxil_param(3, "resproperty", "props", "details like component type, structure stride...", is_const=True)])
        next_op_idx += 1

        self.add_dxil_op("CreateHandleFromBinding", next_op_idx, "CreateHandleFromBinding", "create resource handle from binding", "v", "rn", [
            db_dxil_param(0, "res", "", "result"),
            db_dxil_param(2, "resbind", "bind", "resource binding", is_const=True), #{ rangeLowerBound, rangeUpperBound, spaceID, resourceClass }
            db_dxil_param(3, "i32", "index", "index"),
            db_dxil_param(4, "i1", "nonUniformIndex", "non-uniform resource index", is_const=True)])
        next_op_idx += 1

        self.add_dxil_op("CreateHandleFromHeap", next_op_idx, "CreateHandleFromHeap", "create resource handle from heap", "v", "rn", [
            db_dxil_param(0, "res", "", "result"),
            db_dxil_param(2, "i32", "index", "heap index"),
            db_dxil_param(3, "i1", "samplerHeap", "If samplerHeap is 1, the heap indexed is the sampler descriptor heap, otherwise it is the CBV_SRV_UAV (resource) descriptor heap", is_const=True),
            db_dxil_param(4, "i1", "nonUniformIndex", "non-uniform resource index", is_const=True)])
        next_op_idx += 1

        self.add_dxil_op("Unpack4x8", next_op_idx, "Unpack4x8", "unpacks 4 8-bit signed or unsigned values into int32 or int16 vector", "iw", "rn", [
            db_dxil_param(0, "$vec4", "", "result"),
            db_dxil_param(2, "i8", "unpackMode", "signed/unsigned"),
            db_dxil_param(3, "i32", "pk", "packed 4 x i8")])
        next_op_idx += 1

        self.add_dxil_op("Pack4x8", next_op_idx, "Pack4x8", "packs vector of 4 signed or unsigned values into a packed datatype, drops or clamps unused bits", "iw", "rn", [
            db_dxil_param(0, "i32", "", "result packed 4 x i8"),
            db_dxil_param(2, "i8", "packMode", "trunc/unsigned clamp/signed clamp"),
            db_dxil_param(3, "$o", "x", "the first component of the vector"),
            db_dxil_param(4, "$o", "y", "the second component of the vector"),
            db_dxil_param(5, "$o", "z", "the third component of the vector"),
            db_dxil_param(6, "$o", "w", "the fourth component of the vector")])
        next_op_idx += 1

        self.add_dxil_op("IsHelperLane", next_op_idx, "IsHelperLane", "returns true on helper lanes in pixel shaders", "1", "ro", [
            db_dxil_param(0, "i1", "", "result")])
        next_op_idx += 1

        # End of DXIL 1.6 opcodes.
        self.set_op_count_for_version(1, 6, next_op_idx)
        assert next_op_idx == 222, "222 is expected next operation index but encountered %d and thus opcodes are broken" % next_op_idx

        self.add_enum_type("QuadVoteOpKind", "Kind of cross-quad vote operation", [
            (0, "Any", "true if any condition is true in this quad"),
            (1, "All", "true if all conditions are true in this quad")])
        self.add_dxil_op("QuadVote", next_op_idx, "QuadVote", "compares boolean accross a quad", "1", "", [
            db_dxil_param(0, "i1", "", "result - uniform across quad"),
            db_dxil_param(2, "i1", "cond", "condition"),
            db_dxil_param(3, "i8", "op", "QuadVoteOpKind: 0=Any, 1=All", enum_name="QuadVoteOpKind", is_const=True)])
        next_op_idx += 1

        self.add_dxil_op("TextureGatherRaw", next_op_idx, "TextureGatherRaw", "Gather raw elements from 4 texels with no type conversions (SRV type is constrained)", "wil", "ro", [
            db_dxil_param(0, "$r", "", "four raw texture elements gathered"),
            db_dxil_param(2, "res", "srv", "handle of type-matched SRV to gather from"),
            db_dxil_param(3, "res", "sampler", "handle of sampler to use"),
            db_dxil_param(4, "f", "coord0", "coordinate"),
            db_dxil_param(5, "f", "coord1", "coordinate, undef for Texture1D"),
            db_dxil_param(6, "f", "coord2", "coordinate, undef for Texture1D, Texture1DArray or Texture2D"),
            db_dxil_param(7, "f", "coord3", "coordinate, defined only for TextureCubeArray"),
            db_dxil_param(8, "i32", "offset0", "optional offset, applicable to Texture1D, Texture1DArray, and as part of offset1"),
            db_dxil_param(9, "i32", "offset1", "optional offset, applicable to Texture2D, Texture2DArray")],
            counters=('tex_norm',))
        next_op_idx += 1

        self.add_dxil_op("SampleCmpLevel", next_op_idx, "SampleCmpLevel", "samples a texture and compares a single component against the specified comparison value", "hf", "ro", [
            db_dxil_param(0, "$r", "", "the result of the filtered comparisons"),
            db_dxil_param(2, "res", "srv", "handle of SRV to sample"),
            db_dxil_param(3, "res", "sampler", "handle of sampler to use"),
            db_dxil_param(4, "f", "coord0", "coordinate"),
            db_dxil_param(5, "f", "coord1", "coordinate, undef for Texture1D"),
            db_dxil_param(6, "f", "coord2", "coordinate, undef for Texture1D, Texture1DArray or Texture2D"),
            db_dxil_param(7, "f", "coord3", "coordinate, defined only for TextureCubeArray"),
            db_dxil_param(8, "i32", "offset0", "optional offset, applicable to Texture1D, Texture1DArray, and as part of offset1"),
            db_dxil_param(9, "i32", "offset1", "optional offset, applicable to Texture2D, Texture2DArray, and as part of offset2"),
            db_dxil_param(10, "i32", "offset2", "optional offset, applicable to Texture3D"),
            db_dxil_param(11, "f", "compareValue", "the value to compare with"),
            db_dxil_param(12, "f", "lod", "level of detail, biggest map if less than or equal to zero; fraction used to interpolate across levels")],
            counters=('tex_cmp',))
        next_op_idx += 1

        self.add_dxil_op("TextureStoreSample", next_op_idx, "TextureStoreSample", "stores texel data at specified sample index", "hfwi", "", [
            db_dxil_param(0, "v", "", ""),
            db_dxil_param(2, "res", "srv", "handle of Texture2DMS[Array] UAV to store to"),
            db_dxil_param(3, "i32", "coord0", "coordinate"),
            db_dxil_param(4, "i32", "coord1", "coordinate"),
            db_dxil_param(5, "i32", "coord2", "coordinate"),
            db_dxil_param(6, "$o", "value0", "value"),
            db_dxil_param(7, "$o", "value1", "value"),
            db_dxil_param(8, "$o", "value2", "value"),
            db_dxil_param(9, "$o", "value3", "value"),
            db_dxil_param(10,"i8", "mask", "written value mask", is_const=True),
            db_dxil_param(11, "i32", "sampleIdx", "sample index")],
            counters=('tex_store',))
        next_op_idx += 1

        # End of DXIL 1.7 opcodes.
        self.set_op_count_for_version(1, 7, next_op_idx)
        assert next_op_idx == 226, "226 is expected next operation index but encountered %d and thus opcodes are broken" % next_op_idx


        # WaveMatrix ops
        self.add_dxil_op("WaveMatrix_Annotate", next_op_idx, "WaveMatrix_Annotate", "Annotate a wave matrix pointer with the type information", "v", "amo", [
            db_dxil_param(0, "v", "", ""),
            db_dxil_param(2, "waveMat", "waveMatrixPtr", "WaveMatrix pointer"),
            db_dxil_param(3, "waveMatProps", "waveMatProps", "constant WaveMatrix type info", is_const=True)])
        next_op_idx += 1

        self.add_dxil_op("WaveMatrix_Depth", next_op_idx, "WaveMatrix_Depth", "Returns depth (K) value for matrix of specified type", "v", "rn", [
            db_dxil_param(0, "i32", "", "depth (k) value"),
            db_dxil_param(2, "waveMatProps", "waveMatProps", "constant WaveMatrix type info")])
        next_op_idx += 1

        self.add_dxil_op("WaveMatrix_Fill", next_op_idx, "WaveMatrix_Fill", "Fill wave matrix with scalar value", "hfi", "amo", [
            db_dxil_param(0, "v", "", ""),
            db_dxil_param(2, "waveMat", "waveMatrixPtr", "WaveMatrix pointer"),
            db_dxil_param(3, "$o", "value", "scalar value to fill matrix with")])
        next_op_idx += 1

        self.add_dxil_op("WaveMatrix_LoadRawBuf", next_op_idx, "WaveMatrix_LoadRawBuf", "Load wave matrix from raw buffer", "v", "", [
            db_dxil_param(0, "v", "", ""),
            db_dxil_param(2, "waveMat", "waveMatrixPtr", "WaveMatrix pointer"),
            db_dxil_param(3, "res", "rawBuf", "handle of raw buffer"),
            db_dxil_param(4, "i32", "offsetInBytes", "offset in bytes"),
            db_dxil_param(5, "i32", "strideInBytes", "stride in bytes"),
            db_dxil_param(6, "i8", "alignmentInBytes", "alignment in bytes", is_const=True),
            db_dxil_param(7, "i1", "colMajor", "memory is col-major", is_const=True)])
        next_op_idx += 1

        self.add_dxil_op("WaveMatrix_LoadGroupShared", next_op_idx, "WaveMatrix_LoadGroupShared", "Load wave matrix from group shared array", "hfi", "amo", [
            db_dxil_param(0, "v", "", ""),
            db_dxil_param(2, "waveMat", "waveMatrixPtr", "WaveMatrix pointer"),
            db_dxil_param(3, "$gsptr", "groupsharedPtr", "pointer to groupshared array"),
            db_dxil_param(4, "i32", "startArrayIndex", "start array index"),
            db_dxil_param(5, "i32", "strideInElements", "stride in elements"),
            db_dxil_param(6, "i1", "colMajor", "memory is col-major", is_const=True)])
        next_op_idx += 1

        self.add_dxil_op("WaveMatrix_StoreRawBuf", next_op_idx, "WaveMatrix_StoreRawBuf", "Store wave matrix to raw buffer", "v", "", [
            db_dxil_param(0, "v", "", ""),
            db_dxil_param(2, "waveMat", "waveMatrixPtr", "WaveMatrix pointer"),
            db_dxil_param(3, "res", "rawBuf", "handle of raw buffer"),
            db_dxil_param(4, "i32", "offsetInBytes", "offset in bytes"),
            db_dxil_param(5, "i32", "strideInBytes", "stride in bytes"),
            db_dxil_param(6, "i8", "alignmentInBytes", "alignment in bytes", is_const=True),
            db_dxil_param(7, "i1", "colMajor", "memory is col-major", is_const=True)])
        next_op_idx += 1

        self.add_dxil_op("WaveMatrix_StoreGroupShared", next_op_idx, "WaveMatrix_StoreGroupShared", "Store wave matrix to group shared array", "hfi", "amo", [
            db_dxil_param(0, "v", "", ""),
            db_dxil_param(2, "waveMat", "waveMatrixPtr", "WaveMatrix pointer"),
            db_dxil_param(3, "$gsptr", "groupsharedPtr", "pointer to groupshared array"),
            db_dxil_param(4, "i32", "startArrayIndex", "start array index"),
            db_dxil_param(5, "i32", "strideInElements", "stride in elements"),
            db_dxil_param(6, "i1", "colMajor", "memory is col-major", is_const=True)])
        next_op_idx += 1

        self.add_dxil_op("WaveMatrix_Multiply", next_op_idx, "WaveMatrix_Multiply", "Mutiply left and right wave matrix and store in accumulator", "v", "amo", [
            db_dxil_param(0, "v", "", ""),
            db_dxil_param(2, "waveMat", "waveMatrixAccumulator", "pointer to WaveMatrixAccumulator"),
            db_dxil_param(3, "waveMat", "waveMatrixLeft", "pointer to WaveMatrixLeft"),
            db_dxil_param(4, "waveMat", "waveMatrixRight", "pointer to WaveMatrixRight")])
        next_op_idx += 1

        self.add_dxil_op("WaveMatrix_MultiplyAccumulate", next_op_idx, "WaveMatrix_Multiply", "Mutiply left and right wave matrix and accumulate into accumulator", "v", "amo", [
            db_dxil_param(0, "v", "", ""),
            db_dxil_param(2, "waveMat", "waveMatrixAccumulator", "pointer to WaveMatrixAccumulator"),
            db_dxil_param(3, "waveMat", "waveMatrixLeft", "pointer to WaveMatrixLeft"),
            db_dxil_param(4, "waveMat", "waveMatrixRight", "pointer to WaveMatrixRight")])
        next_op_idx += 1

        self.add_dxil_op("WaveMatrix_ScalarOp", next_op_idx, "WaveMatrix_ScalarOp", "Perform scalar operation on each element of wave matrix", "hfi", "amo", [
            db_dxil_param(0, "v", "", ""),
            db_dxil_param(2, "waveMat", "waveMatrixPtr", "WaveMatrix pointer"),
            db_dxil_param(3, "i8", "op", "operation", enum_name="WaveMatrixScalarOpCode", is_const=True),
            db_dxil_param(4, "$o", "value", "scalar value")])
        next_op_idx += 1
        self.add_enum_type("WaveMatrixScalarOpCode", "Operation for WaveMatrix_ScalarOp", [
            (0, "Add", ""),
            (1, "Subtract", ""),
            (2, "Multiply", ""),
            (3, "Divide", ""),
            (4, "Invalid", "")])

        self.add_dxil_op("WaveMatrix_SumAccumulate", next_op_idx, "WaveMatrix_Accumulate", "Sum rows or columns of an input matrix into an existing accumulator fragment matrix", "v", "amo", [
            db_dxil_param(0, "v", "", ""),
            db_dxil_param(2, "waveMat", "waveMatrixFragment", "pointer to WaveMatrixLeftColAcc or WaveMatrixRightRowAcc"),
            db_dxil_param(3, "waveMat", "waveMatrixInput", "pointer to WaveMatrixLeft or WaveMatrixRight")])
        next_op_idx += 1

        self.add_dxil_op("WaveMatrix_Add", next_op_idx, "WaveMatrix_Accumulate", "Element-wise accumulate, or broadcast add of fragment into accumulator", "v", "amo", [
            db_dxil_param(0, "v", "", ""),
            db_dxil_param(2, "waveMat", "waveMatrixAccumulator", "pointer to WaveMatrixAccumulator"),
            db_dxil_param(3, "waveMat", "waveMatrixAccumulatorOrFragment", "pointer to Accumulator or WaveMatrixLeftColAcc or WaveMatrixRightRowAcc")])
        next_op_idx += 1

        # Work Graph
        self.add_dxil_op("AllocateNodeOutputRecords", next_op_idx, "AllocateNodeOutputRecords", "returns a handle for the output records", "v", "", [
            db_dxil_param(0, "noderecordhandle", "", "handle of output record"),
            db_dxil_param(2, "nodehandle", "output", "handle of node output"),
            db_dxil_param(3, "i32", "numRecords", "number of records"),
            db_dxil_param(4, "i1", "perThread", "perThread flag", is_const=True)])
        next_op_idx += 1

        self.add_dxil_op("GetNodeRecordPtr", next_op_idx, "GetNodeRecordPtr", "retrieve node input/output record pointer in address space 6", "u", "rn", [
            db_dxil_param(0, "$o", "", "record pointer"),
            db_dxil_param(2, "noderecordhandle", "recordhandle", "handle of record"),
            db_dxil_param(3, "i32", "arrayIndex", "array index")])
        next_op_idx += 1
        self.add_dxil_op("IncrementOutputCount", next_op_idx, "IncrementOutputCount", "Select the next logical output count for an EmptyNodeOutput for the whole group or per thread.", "v", "", [
            retvoid_param,
            db_dxil_param(2, "nodehandle", "output", "handle of node output"),
            db_dxil_param(3, "i32", "count", "value by which to increment the count"),
            db_dxil_param(4, "i1", "perThread", "perThread flag", is_const=True)])
        next_op_idx += 1
        self.add_dxil_op("OutputComplete", next_op_idx, "OutputComplete", "indicates all outputs for a given records are complete", "v", "", [
            retvoid_param,
            db_dxil_param(2, "noderecordhandle", "output", "handle of record")])
        next_op_idx += 1
        self.add_dxil_op("GetInputRecordCount", next_op_idx, "GetInputRecordCount", "returns the number of records that have been coalesced into the current thread group", "v", "ro", [
            db_dxil_param(0, "i32", "", "number of records"),
            db_dxil_param(2, "noderecordhandle", "input", "handle of input record")])
        next_op_idx += 1
        self.add_dxil_op("FinishedCrossGroupSharing", next_op_idx, "FinishedCrossGroupSharing", "returns true if the current thread group is the last to access the input", "v", "", [
            db_dxil_param(0, "i1", "", "true if current thread group is last to access the input "),
            db_dxil_param(2, "noderecordhandle", "input", "handle of input record")])
        next_op_idx += 1
        self.add_dxil_op("BarrierByMemoryType", next_op_idx, "BarrierByMemoryType", "Request a barrier for a set of memory types and/or thread group execution sync", "v", "nd", [
            retvoid_param,
            db_dxil_param(2, "i32", "MemoryTypeFlags", "memory type flags", is_const=True),
            db_dxil_param(3, "i32", "AccessFlags", "access flags", is_const=True),
            db_dxil_param(4, "i32", "SyncFlags", "synchonization flags", is_const=True)])
        next_op_idx += 1
        self.add_dxil_op("BarrierByMemoryHandle", next_op_idx, "BarrierByMemoryHandle", "Request a barrier for just the memory used by the specified object", "v", "nd", [
            retvoid_param,
            db_dxil_param(2, "res", "object", "handle of object"),
            db_dxil_param(3, "i32", "AccessFlags", "access flags", is_const=True),
            db_dxil_param(4, "i32", "SyncFlags", "synchonization flags", is_const=True)])
        next_op_idx += 1
        self.add_dxil_op("BarrierByNodeRecordHandle", next_op_idx, "BarrierByNodeRecordHandle", "Request a barrier for just the memory used by the node record", "v", "nd", [
            retvoid_param,
            db_dxil_param(2, "noderecordhandle", "object", "handle of object"),
            db_dxil_param(3, "i32", "AccessFlags", "access flags"),
            db_dxil_param(4, "i32", "SyncFlags", "synchonization flags")])
        next_op_idx += 1
        self.add_dxil_op("CreateNodeOutputHandle", next_op_idx, "createNodeOutputHandle", "Creates a handle to a NodeOutput", "v", "rn", [
            db_dxil_param(0, "nodehandle", "output", "handle of object"),
            db_dxil_param(2, "i32", "MetadataIdx", "metadata index")])
        next_op_idx += 1
        self.add_dxil_op("IndexNodeHandle", next_op_idx, "IndexNodeHandle", "returns the handle for the location in the output node array at the indicated index", "v", "rn", [
            db_dxil_param(0, "nodehandle", "output", "handle of index"),
            db_dxil_param(2, "nodehandle", "NodeOutputHandle", "Handle from CreateNodeOutputHandle"),
            db_dxil_param(3, "i32", "ArrayIndex", "array index")])
        next_op_idx += 1
        self.add_dxil_op("AnnotateNodeHandle", next_op_idx, "AnnotateNodeHandle", "annotate handle with node properties", "v", "rn", [
            db_dxil_param(0, "nodehandle", "", "annotated node handle"),
            db_dxil_param(2, "nodehandle", "node", "input node handle"),
            db_dxil_param(3, "nodeproperty", "props", "details like NodeIOFlags, RecordSize ...", is_const=True)])
        next_op_idx += 1
        self.add_dxil_op("CreateNodeInputRecordHandle", next_op_idx, "CreateNodeInputRecordHandle", "create a handle for an InputRecord", "v", "rn", [
            db_dxil_param(0, "noderecordhandle", "output", "output handle"),
            db_dxil_param(2, "i32", "MetadataIdx", "metadata index")])
        next_op_idx += 1
        self.add_dxil_op("AnnotateNodeRecordHandle", next_op_idx, "AnnotateNodeRecordHandle", "annotate handle with node record properties", "v", "rn", [
            db_dxil_param(0, "noderecordhandle", "", "annotated node record handle"),
            db_dxil_param(2, "noderecordhandle", "noderecord", "input node record handle"),
            db_dxil_param(3, "noderecordproperty", "props", "details like NodeIOFlags, MaxArraySize ...", is_const=True)])
        next_op_idx += 1
        self.add_dxil_op("NodeOutputIsValid", next_op_idx, "NodeOutputIsValid", "returns true if the specified output node is present in the work graph", "v", "ro", [
            db_dxil_param(0, "i1", "", "true if output node present"),
            db_dxil_param(2, "nodehandle", "output", "handle of output node")])
        next_op_idx += 1
        self.add_dxil_op("GetRemainingRecursionLevels", next_op_idx, "GetRemainingRecursionLevels", "returns how many levels of recursion remain", "v", "ro", [
            db_dxil_param(0, "i32", "", "number of levels of recursion remaining")])
        next_op_idx += 1


        # Set interesting properties.
        self.build_indices()
        for i in "CalculateLOD,DerivCoarseX,DerivCoarseY,DerivFineX,DerivFineY,Sample,SampleBias,SampleCmp".split(","):
            self.name_idx[i].is_gradient = True
        for i in "DerivCoarseX,DerivCoarseY,DerivFineX,DerivFineY".split(","):
            assert self.name_idx[i].is_gradient == True, "all derivatives are marked as requiring gradients"
            self.name_idx[i].is_deriv = True

        # TODO - some arguments are required to be immediate constants in DXIL, eg resource kinds; add this information
        # consider - report instructions that are overloaded on a single type, then turn them into non-overloaded version of that type
        self.verify_dense(self.get_dxil_insts(), lambda x : x.dxil_opid, lambda x : x.name)
        for i in self.instr:
            self.verify_dense(i.ops, lambda x : x.pos, lambda x : i.name)
        for i in self.instr:
            if i.is_dxil_op:
                assert i.oload_types != "", "overload for DXIL operation %s should not be empty - use void if n/a" % (i.name)
                assert i.oload_types == "v" or i.oload_types.find("v") < 0, "void overload should be exclusive to other types (%s)" % i.name
            assert type(i.oload_types) is str, "overload for %s should be a string - use empty if n/a" % (i.name)

        # Verify that all operations in each class have the same signature.
        import itertools
        class_sort_func = lambda x, y: x < y
        class_key_func = lambda x : x.dxil_class
        instr_ordered_by_class = sorted([i for i in self.instr if i.is_dxil_op], key=class_key_func)
        instr_grouped_by_class = itertools.groupby(instr_ordered_by_class, key=class_key_func)
        def calc_oload_sig(inst):
            result = ""
            for o in inst.ops:
                result += o.llvm_type
            return result
        for k, g in instr_grouped_by_class:
            group = list(g)
            if len(group) > 1:
                first = group[0]
                first_group = calc_oload_sig(first)
                for other in group[1:]:
                    other_group = calc_oload_sig(other)
                    # TODO: uncomment assert when opcodes are fixed
                    #assert first_group == other_group, "overload signature %s for instruction %s differs from %s in %s" % (first.name, first_group, other.name, other_group)

    def populate_extended_docs(self):
        "Update the documentation with text from external files."
        inst_starter = "* Inst: "
        block_starter = "* BLOCK-BEGIN"
        block_end = "* BLOCK-END"
        thisdir = os.path.dirname(os.path.realpath(__file__))
        with open(os.path.join(thisdir, "hctdb_inst_docs.txt")) as ops_file:
            inst_name = ""
            inst_doc = ""
            inst_remarks = ""
            is_block = False
            for idx, line in enumerate(ops_file):
                if line.startswith("#"): continue
                if line.startswith(block_starter):
                    assert is_block == False, "unexpected block begin at line %i" % (idx+1) 
                    is_block = True
                    continue
                if line.startswith(block_end):
                    assert is_block == True, "unexpected block end at line %i" % (idx+1)
                    is_block = False
                    continue
                if line.startswith(inst_starter):
                    if inst_name:
                        # print(inst_name + " - " + inst_remarks.strip())
                        self.name_idx[inst_name].doc = inst_doc
                        self.name_idx[inst_name].remarks = inst_remarks.strip()
                    inst_remarks = ""
                    line = line[len(inst_starter):]
                    sep_idx = line.find("-")
                    inst_name = line[:sep_idx].strip()
                    inst_doc = line[sep_idx+1:].strip()
                else:
                    inst_remarks += line if is_block else "\n" + line.strip()
            if inst_name:
                self.name_idx[inst_name].remarks = inst_remarks.strip()
                    

    def populate_metadata(self):
        # For now, simply describe the allowed named metadata.
        m = self.metadata
        m.append(db_dxil_metadata("dx.controlflow.hints", "Provides control flow hints to an instruction."))
        m.append(db_dxil_metadata("dx.entryPoints", "Entry point functions."))
        m.append(db_dxil_metadata("dx.precise", "Marks an instruction as precise."))
        m.append(db_dxil_metadata("dx.resources", "Resources used by the entry point shaders."))
        m.append(db_dxil_metadata("dx.shaderModel", "Shader model for the module."))
        m.append(db_dxil_metadata("dx.typeAnnotations", "Provides annotations for types."))
        m.append(db_dxil_metadata("dx.typevar.*", "."))
        m.append(db_dxil_metadata("dx.valver", "Optional validator version."))
        m.append(db_dxil_metadata("dx.version", "Optional DXIL version for the module."))
        # dx.typevar.* is not the name of metadata, but the prefix for global variables
        # that will be referenced by structure type annotations.

    def populate_passes(self):
        # Populate passes and their options.
        p = self.passes
        category_lib = "set this before add_pass"
        def add_pass(name, type_name, doc, opts):
            apass = db_dxil_pass(name, type_name=type_name, doc=doc, category_lib=category_lib)
            for o in opts:
                assert 'n' in o, "option in %s has no 'n' member" % name
                apass.args.append(db_dxil_pass_arg(o['n'], ident=o.get('i'), type_name=o.get('t'), is_ctor_param=o.get('c'), doc=o.get('d')))
            p.append(apass)

        category_lib = "llvm"
        # Add discriminators is a DWARF 4 thing, useful for the profiler.
        # Consider removing lib\Transforms\Utils\AddDiscriminators.cpp altogether
        add_pass("add-discriminators", "AddDiscriminators", "Add DWARF path discriminators",
                 [{'n':"no-discriminators", 'i':"NoDiscriminators", 't':"bool"}])
        # Sample profile is part of the sample profiling infrastructure.
        # Consider removing lib\Transforms\Scalar\SampleProfile.cpp
        add_pass("sample-profile", "SampleProfileLoader", "Sample Profile loader", [
            {'n':"sample-profile-file", 'i':"SampleProfileFile", 't':"string"},
            {'n':"sample-profile-max-propagate-iterations", 'i':"SampleProfileMaxPropagateIterations", 't':"unsigned"}])
        # inline and always-inline share a base class - those are the arguments we document for each of them.
        inliner_args = [
            {'n':'InsertLifetime', 't':'bool', 'c':1, 'd':'Insert @llvm.lifetime intrinsics'},
            {'n':'InlineThreshold', 't':'unsigned', 'c':1, 'd':'Insert @llvm.lifetime intrinsics'}]
        add_pass("inline", "SimpleInliner", "Function Integration/Inlining", inliner_args)
#            {'n':"OptLevel", 't':"unsigned", 'c':1},
#            {'n':"SizeOptLevel", 't':'unsigned', 'c':1}
        add_pass('always-inline', 'AlwaysInliner', 'Inliner for always_inline functions', inliner_args)
#            {'n':'InsertLifetime', 't':'bool', 'c':1, 'd':'Insert @llvm.lifetime intrinsics'}
        # Consider a review of the target-specific wrapper.
        add_pass("tti", "TargetTransformInfoWrapperPass", "Target Transform Information", [
            {'n':'TIRA', 't':'TargetIRAnalysis', 'c':1}])
        add_pass("verify", "VerifierLegacyPass", "Module Verifier", [
            {'n':'FatalErrors', 't':'bool', 'c':1},
            {'n':'verify-debug-info', 'i':'VerifyDebugInfo', 't':'bool'}])
        add_pass("targetlibinfo", "TargetLibraryInfoWrapperPass", "Target Library Information", [
            {'n':'TLIImpl', 't':'TargetLibraryInfoImpl', 'c':1},
            {'n':'vector-library', 'i':'ClVectorLibrary', 't':'TargetLibraryInfoImpl::VectorLibrary'}])
        add_pass("cfl-aa", "CFLAliasAnalysis", "CFL-Based AA implementation", [])
        add_pass("tbaa", "TypeBasedAliasAnalysis", "Type-Based Alias Analysis", [
            {'n':"enable-tbaa", 'i':'EnableTBAA', 't':'bool', 'd':'Use to disable TBAA functionality'}])
        add_pass("scoped-noalias", "ScopedNoAliasAA", "Scoped NoAlias Alias Analysis", [
            {'n':"enable-scoped-noalias", 'i':'EnableScopedNoAlias', 't':'bool', 'd':'Use to disable scoped no-alias'}])
        add_pass("basicaa", "BasicAliasAnalysis", "Basic Alias Analysis (stateless AA impl)", [])
        add_pass("simplifycfg", "CFGSimplifyPass", "Simplify the CFG", [
            {'n':'Threshold', 't':'int', 'c':1},
            {'n':'Ftor', 't':'std::function<bool(const Function &)>', 'c':1},
            {'n':'bonus-inst-threshold', 'i':'UserBonusInstThreshold', 't':'unsigned', 'd':'Control the number of bonus instructions (default = 1)'}])
        # UseNewSROA is used by PassManagerBuilder::populateFunctionPassManager, not a pass per se.
        add_pass("sroa", "SROA", "Scalar Replacement Of Aggregates", [
            {'n':'RequiresDomTree', 't':'bool', 'c':1},
            {'n':'SkipHLSLMat', 't':'bool', 'c':1},
            {'n':'force-ssa-updater', 'i':'ForceSSAUpdater', 't':'bool', 'd':'Force the pass to not use DomTree and mem2reg, insteadforming SSA values through the SSAUpdater infrastructure.'},
            {'n':'sroa-random-shuffle-slices', 'i':'SROARandomShuffleSlices', 't':'bool', 'd':'Enable randomly shuffling the slices to help uncover instability in their order.'},
            {'n':'sroa-strict-inbounds', 'i':'SROAStrictInbounds', 't':'bool', 'd':'Experiment with completely strict handling of inbounds GEPs.'}])
        add_pass("dxil-cond-mem2reg", "DxilConditionalMem2Reg", "Dxil Conditional Mem2Reg", [
                {'n':'NoOpt', 't':'bool', 'c':1},
            ])
        add_pass('scalarrepl', 'SROA_DT', 'Scalar Replacement of Aggregates (DT)', [
            {'n':'Threshold', 't':'int', 'c':1},
            {'n':'StructMemberThreshold', 't':'int', 'c':1},
            {'n':'ArrayElementThreshold', 't':'int', 'c':1},
            {'n':'ScalarLoadThreshold', 't':'int', 'c':1}])
        add_pass('scalarrepl-ssa', 'SROA_SSAUp', 'Scalar Replacement of Aggregates (SSAUp)', [
            {'n':'Threshold', 't':'int', 'c':1},
            {'n':'StructMemberThreshold', 't':'int', 'c':1},
            {'n':'ArrayElementThreshold', 't':'int', 'c':1},
            {'n':'ScalarLoadThreshold', 't':'int', 'c':1}])
        add_pass('early-cse', 'EarlyCSELegacyPass', 'Early CSE', [])
        # More branch weight support.
        add_pass('lower-expect', 'LowerExpectIntrinsic', "Lower 'expect' Intrinsics", [
            {'n':'likely-branch-weight', 'i':'LikelyBranchWeight', 't':'uint32_t', 'd':'Weight of the branch likely to be taken (default = 64)'},
            {'n':'unlikely-branch-weight', 'i':'UnlikelyBranchWeight', 't':'uint32_t', 'd':'Weight of the branch unlikely to be taken (default = 4)'}])
        # Consider removing lib\Transforms\Utils\SymbolRewriter.cpp
        add_pass('rewrite-symbols', 'RewriteSymbols', 'Rewrite Symbols', [
            {'n':'DL', 't':'SymbolRewriter::RewriteDescriptorList', 'c':1},
            {'n':'rewrite-map-file', 'i':'RewriteMapFiles', 't':'string'}])
        add_pass('mergefunc', 'MergeFunctions', 'Merge Functions', [
            {'n':'mergefunc-sanity', 'i':'NumFunctionsForSanityCheck', 't':'unsigned', 'd':"How many functions in module could be used for MergeFunctions pass sanity check. '0' disables this check. Works only with '-debug' key."}])
        # Consider removing GlobalExtensions globals altogether.
        add_pass('barrier', 'BarrierNoop', 'A No-Op Barrier Pass', [])
        add_pass('dce', 'DCE', 'Dead Code Elimination', [])
        add_pass('die', 'DeadInstElimination', 'Dead Instruction Elimination', [])
        add_pass('globaldce', 'GlobalDCE', 'Dead Global Elimination', [])
        add_pass('mem2reg', 'PromotePass', 'Promote Memory to Register', [])
        add_pass('scalarizer', 'Scalarizer', 'Scalarize vector operations', [])

        category_lib="pix"
        add_pass('hlsl-dxil-add-pixel-hit-instrmentation', 'DxilAddPixelHitInstrumentation', 'DXIL Count completed PS invocations and costs', [
            {'n':'force-early-z','t':'int','c':1},
            {'n':'add-pixel-cost','t':'int','c':1},
            {'n':'rt-width','t':'int','c':1},
            {'n':'sv-position-index','t':'int','c':1},
            {'n':'num-pixels','t':'int','c':1}])
        add_pass('hlsl-dxil-constantColor', 'DxilOutputColorBecomesConstant', 'DXIL Constant Color Mod', [
            {'n':'mod-mode','t':'int','c':1},
            {'n':'constant-red','t':'float','c':1},
            {'n':'constant-green','t':'float','c':1},
            {'n':'constant-blue','t':'float','c':1},
            {'n':'constant-alpha','t':'float','c':1}])
        add_pass('hlsl-dxil-remove-discards', 'DxilRemoveDiscards', 'HLSL DXIL Remove all discard instructions', [])
        add_pass('hlsl-dxil-force-early-z', 'DxilForceEarlyZ', 'HLSL DXIL Force the early Z global flag, if shader has no discard calls', [])
        add_pass('hlsl-dxil-pix-meshshader-output-instrumentation', 'DxilPIXMeshShaderOutputInstrumentation', 'DXIL mesh shader output instrumentation for PIX', [
            {'n':'expand-payload','t':'int','c':1},
            {'n':'UAVSize','t':'int','c':1}])
        add_pass('hlsl-dxil-pix-shader-access-instrumentation', 'DxilShaderAccessTracking', 'HLSL DXIL shader access tracking for PIX', [
            {'n':'config','t':'int','c':1},
            {'n':'checkForDynamicIndexing','t':'bool','c':1}])
        add_pass('hlsl-dxil-debug-instrumentation', 'DxilDebugInstrumentation', 'HLSL DXIL debug instrumentation for PIX', [
            {'n':'UAVSize','t':'int','c':1},
            {'n':'parameter0','t':'int','c':1},
            {'n':'parameter1','t':'int','c':1},
            {'n':'parameter2','t':'int','c':1}])
        add_pass('dxil-annotate-with-virtual-regs', 'DxilAnnotateWithVirtualRegister', 'Annotates each instruction in the DXIL module with a virtual register number', [
            {'n':'startInstruction','t':'int','c':1}])
        add_pass('dxil-dbg-value-to-dbg-declare', 'DxilDbgValueToDbgDeclare', 'Converts llvm.dbg.value uses to llvm.dbg.declare.', [])
        add_pass('hlsl-dxil-reduce-msaa-to-single', 'DxilReduceMSAAToSingleSample', 'HLSL DXIL Reduce all MSAA reads to single-sample reads', [])
        add_pass('hlsl-dxil-PIX-add-tid-to-as-payload', 'DxilPIXAddTidToAmplificationShaderPayload', 'HLSL DXIL Add flat thread id to payload from AS to MS', [
            {'n':'dispatchArgY','t':'int','c':1},
            {'n':'dispatchArgZ','t':'int','c':1}])
        add_pass('hlsl-dxil-pix-dxr-invocations-log', 'DxilPIXDXRInvocationsLog', 'HLSL DXIL Logs all non-RayGen DXR 1.0 invocations into a UAV', [
            {'n':'maxNumEntriesInLog','t':'int','c':1}])

        category_lib="dxil_gen"

        add_pass('hlsl-hlemit', 'HLEmitMetadata', 'HLSL High-Level Metadata Emit.', [])
        add_pass("hl-expand-store-intrinsics", "HLExpandStoreIntrinsics", "Expand HLSL store intrinsics", [])
        add_pass("hl-legalize-parameter", "HLLegalizeParameter", "Legalize parameter", [])
        add_pass('scalarrepl-param-hlsl', 'SROA_Parameter_HLSL', 'Scalar Replacement of Aggregates HLSL (parameters)', [])
        add_pass('static-global-to-alloca', 'LowerStaticGlobalIntoAlloca', 'Lower static global into Alloca', [])
        add_pass('hlmatrixlower', 'HLMatrixLowerPass', 'HLSL High-Level Matrix Lower', [])
        add_pass('matrixbitcastlower', 'MatrixBitcastLowerPass', 'Matrix Bitcast lower', [])
        add_pass("reg2mem_hlsl", "RegToMemHlsl", "Demote values with phi-node usage to stack slots", [])
        add_pass('dynamic-vector-to-array', 'DynamicIndexingVectorToArray', 'Replace dynamic indexing vector with array', [
            {'n':'ReplaceAllVectors','t':'bool','c':1}])
        add_pass('hlsl-dxil-promote-local-resources', 'DxilPromoteLocalResources', 'DXIL promote local resource use', [])
        add_pass('hlsl-dxil-promote-static-resources', 'DxilPromoteStaticResources', 'DXIL promote static resource use', [])
        add_pass('hlsl-dxil-legalize-resources', 'DxilLegalizeResources', 'DXIL legalize resource use', [])
        add_pass('hlsl-dxil-legalize-eval-operations', 'DxilLegalizeEvalOperations', 'DXIL legalize eval operations', [])
        add_pass('dxilgen', 'DxilGenerationPass', 'HLSL DXIL Generation', [
            {'n':'NotOptimized','t':'bool','c':1}])
        add_pass('invalidate-undef-resource', 'InvalidateUndefResources', 'Invalidate undef resources', [])
        add_pass('simplify-inst', 'SimplifyInst', 'Simplify Instructions', [])
        add_pass('hlsl-dxil-precise', 'DxilPrecisePropagatePass', 'DXIL precise attribute propagate', [])
        add_pass('dxil-legalize-sample-offset', 'DxilLegalizeSampleOffsetPass', 'DXIL legalize sample offset', [])
        add_pass('dxil-gvn-hoist', 'DxilSimpleGVNHoist', 'DXIL simple gvn hoist', [])
        add_pass('dxil-gvn-eliminate-region', 'DxilSimpleGVNEliminateRegion', 'DXIL simple eliminate region', [])
        add_pass('hlsl-hlensure', 'HLEnsureMetadata', 'HLSL High-Level Metadata Ensure', [])
        add_pass('multi-dim-one-dim', 'MultiDimArrayToOneDimArray', 'Flatten multi-dim array into one-dim array', [])
        add_pass('resource-handle', 'ResourceToHandle', 'Lower resource into handle', [])
        add_pass('hlsl-lower-wavematrix-type', 'LowerWaveMatType', 'Lower WaveMatrix types to dxil type', [])
        add_pass('hlsl-passes-nopause', 'NoPausePasses', 'Clears metadata used for pause and resume', [])
        add_pass('hlsl-passes-pause', 'PausePasses', 'Prepare to pause passes', [])
        add_pass('hlsl-passes-resume', 'ResumePasses', 'Prepare to resume passes', [])
        add_pass('hlsl-dxil-lower-handle-for-lib', 'DxilLowerCreateHandleForLib', 'DXIL Lower createHandleForLib', [])
        add_pass('hlsl-dxil-cleanup-dynamic-resource-handle', 'DxilCleanupDynamicResourceHandle', 'DXIL Cleanup dynamic resource handle calls', [])
        add_pass('hlsl-dxil-allocate-resources-for-lib', 'DxilAllocateResourcesForLib', 'DXIL Allocate Resources For Library', [])
        add_pass('hlsl-dxil-convergent-mark', 'DxilConvergentMark', 'Mark convergent', [])
        add_pass('hlsl-dxil-convergent-clear', 'DxilConvergentClear', 'Clear convergent before dxil emit', [])
        add_pass('hlsl-dxil-eliminate-output-dynamic', 'DxilEliminateOutputDynamicIndexing', 'DXIL eliminate ouptut dynamic indexing', [])
        add_pass('dxil-delete-redundant-debug-values', 'DxilDeleteRedundantDebugValues', 'Dxil Delete Redundant Debug Values', [])
        add_pass('hlsl-dxilfinalize', 'DxilFinalizeModule', 'HLSL DXIL Finalize Module', [])
        add_pass('hlsl-dxilemit', 'DxilEmitMetadata', 'HLSL DXIL Metadata Emit', [])
        add_pass('hlsl-dxilload', 'DxilLoadMetadata', 'HLSL DXIL Metadata Load', [])
        add_pass('dxil-dfe', 'DxilDeadFunctionElimination', 'Remove all unused function except entry from DxilModule', [])
        add_pass('hl-dfe', 'HLDeadFunctionElimination', 'Remove all unused function except entry from HLModule', [])
        add_pass('hl-preprocess', 'HLPreprocess', 'Preprocess HLModule after inline', [])
        add_pass('hlsl-dxil-expand-trig', 'DxilExpandTrigIntrinsics', 'DXIL expand trig intrinsics', [])
        add_pass('hlsl-hca', 'HoistConstantArray', 'HLSL constant array hoisting', [])
        add_pass('hlsl-dxil-preserve-all-outputs', 'DxilPreserveAllOutputs', 'DXIL write to all outputs in signature', [])
        add_pass('red', 'ReducibilityAnalysis', 'Reducibility Analysis', [])
        add_pass('viewid-state', 'ComputeViewIdState', 'Compute information related to ViewID', [])
        add_pass('hlsl-translate-dxil-opcode-version', 'DxilTranslateRawBuffer', 'Translates one version of dxil to another', [])
        add_pass('hlsl-dxil-cleanup-addrspacecast', 'DxilCleanupAddrSpaceCast', 'HLSL DXIL Cleanup Address Space Cast (part of hlsl-dxilfinalize)', [])
        add_pass('dxil-fix-array-init', 'DxilFixConstArrayInitializer', 'Dxil Fix Array Initializer', [])
        add_pass('hlsl-validate-wave-sensitivity', 'DxilValidateWaveSensitivity', 'HLSL DXIL wave sensitiveity validation', [])
        add_pass('dxil-elim-vector', 'DxilEliminateVector', 'Dxil Eliminate Vectors', [])
        add_pass('dxil-rewrite-output-arg-debug-info', 'DxilRewriteOutputArgDebugInfo', 'Dxil Rewrite Output Arg Debug Info', [])
        add_pass('dxil-finalize-preserves', 'DxilFinalizePreserves', 'Dxil Finalize Preserves', [])
        add_pass('dxil-reinsert-nops', 'DxilReinsertNops', 'Dxil Reinsert Nops', [])
        add_pass('dxil-insert-preserves', 'DxilInsertPreserves', 'Dxil Insert Noops', [
                {'n':'AllowPreserves', 't':'bool', 'c':1},
            ])
        add_pass('dxil-preserves-to-select', 'DxilPreserveToSelect', 'Dxil Preserves To Select', [])
        add_pass('dxil-delete-loop', 'DxilLoopDeletion', 'Dxil Loop Deletion', [])
        add_pass('dxil-value-cache', 'DxilValueCache', 'Dxil Value Cache',[])
        add_pass('hlsl-cleanup-dxbreak', 'CleanupDxBreak', 'HLSL Remove unnecessary dx.break conditions', [])
        add_pass('dxil-rename-resources', 'DxilRenameResources', 'Rename resources to prevent merge by name during linking', [
                {'n':'prefix', 'i':'Prefix', 't':'string', 'd':'Prefix to add to resource names'},
                {'n':'from-binding', 'i':'FromBinding', 't':'bool', 'c':1, 'd':'Append binding to name when bound'},
                {'n':'keep-name', 'i':'KeepName', 't':'bool', 'c':1, 'd':'Keep name when appending binding'},
            ])
        add_pass('hlsl-dxil-resources-to-handle', 'DxilMutateResourceToHandle', 'Mutate resource to handle',[])

        category_lib="llvm"
        add_pass('ipsccp', 'IPSCCP', 'Interprocedural Sparse Conditional Constant Propagation', [])
        add_pass('globalopt', 'GlobalOpt', 'Global Variable Optimizer', [])
        add_pass('deadargelim', 'DAE', 'Dead Argument Elimination', [])
        # Should we get rid of this, or invest in bugpoint support?
        add_pass('deadarghaX0r', 'DAH', 'Dead Argument Hacking (BUGPOINT USE ONLY; DO NOT USE)', [])
        add_pass('instcombine', 'InstructionCombiningPass', 'Combine redundant instructions', [
            {'n':'NoSink', 't':'bool', 'c':1},
        ])
        add_pass('prune-eh', 'PruneEH', 'Remove unused exception handling info', [])
        add_pass('functionattrs', 'FunctionAttrs', 'Deduce function attributes', [])
        # add_pass('argpromotion', 'ArgPromotion', "Promote 'by reference' arguments to scalars", [
        #     {'n':'maxElements', 't':'unsigned', 'c':1}])
        add_pass('jump-threading', 'JumpThreading', 'Jump Threading', [
            {'n':'Threshold', 't':'int', 'c':1},
            {'n':'jump-threading-threshold', 'i':'BBDuplicateThreshold', 't':'unsigned', 'd':'Max block size to duplicate for jump threading'}])
        add_pass('correlated-propagation', 'CorrelatedValuePropagation', 'Value Propagation', [])
        # createTailCallEliminationPass is removed - but is this checked before?
        add_pass('reassociate', 'Reassociate', 'Reassociate expressions', [])
        add_pass('loop-rotate', 'LoopRotate', 'Rotate Loops', [
            {'n':'MaxHeaderSize', 't':'int', 'c':1},
            {'n':'rotation-max-header-size', 'i':'DefaultRotationThreshold', 't':'unsigned', 'd':'The default maximum header size for automatic loop rotation'}])
        add_pass('licm', 'LICM', 'Loop Invariant Code Motion', [
            {'n':'disable-licm-promotion', 'i':'DisablePromotion', 't':'bool', 'd':'Disable memory promotion in LICM pass'}])
        add_pass('loop-unswitch', 'LoopUnswitch', 'Unswitch loops', [
            {'n':'Os', 't':'bool', 'c':1, 'd':'Optimize for size'},
            {'n':'loop-unswitch-threshold', 'i':'Threshold', 't':'unsigned', 'd':'Max loop size to unswitch'}])
        # C:\nobackup\work\HLSLonLLVM\lib\Transforms\IPO\PassManagerBuilder.cpp:353
        add_pass('indvars', 'IndVarSimplify', "Induction Variable Simplification", [])
        add_pass('loop-idiom', 'LoopIdiomRecognize', "Recognize loop idioms", [])
        add_pass('dxil-loop-unroll', 'DxilLoopUnroll', 'DxilLoopUnroll', [
            {'n':'MaxIterationAttempt', 't':'unsigned', 'c':1, 'd':'Maximum number of iterations to attempt when iteratively unrolling.'},
            {'n':'OnlyWarnOnFail', 't':'bool', 'c':1, 'd':'Whether to just warn when unrolling fails.'},
        ])
        add_pass('dxil-erase-dead-region', 'DxilEraseDeadRegion', 'DxilEraseDeadRegion', [])
        add_pass('dxil-remove-dead-blocks', 'DxilRemoveDeadBlocks', 'DxilRemoveDeadBlocks', [])
        add_pass('dxil-o0-legalize', 'DxilNoOptLegalize', 'DXIL No-Opt Legalize', [])
        add_pass('dxil-o0-simplify-inst', 'DxilNoOptSimplifyInstructions', 'DXIL No-Opt Simplify Inst', [])
        add_pass('dxil-loop-deletion', 'DxilLoopDeletion', "Dxil Delete dead loops", [
            {'n':'NoSink', 't':'bool', 'c':1},
        ])
        add_pass('loop-deletion', 'LoopDeletion', "Delete dead loops", [])
        add_pass('loop-interchange', 'LoopInterchange', 'Interchanges loops for cache reuse', [])
        add_pass('loop-unroll', 'LoopUnroll', 'Unroll loops', [
            {'n':'Threshold', 't':'int', 'c':1},
            {'n':'Count', 't':'int', 'c':1},
            {'n':'AllowPartial', 't':'int', 'c':1},
            {'n':'Runtime', 't':'int', 'c':1},
            {'n':'unroll-threshold', 'i':'UnrollThreshold', 't':'unsigned', 'd':'The baseline cost threshold for loop unrolling'},
            {'n':'unroll-percent-dynamic-cost-saved-threshold', 'i':'UnrollPercentDynamicCostSavedThreshold', 't':'unsigned', 'd':'The percentage of estimated dynamic cost which must be saved by unrolling to allow unrolling up to the max threshold.'},
            {'n':'unroll-dynamic-cost-savings-discount', 'i':'UnrollDynamicCostSavingsDiscount', 't':'unsigned', 'd':"This is the amount discounted from the total unroll cost when the unrolled form has a high dynamic cost savings (triggered by the '-unroll-perecent-dynamic-cost-saved-threshold' flag)."},
            {'n':'unroll-max-iteration-count-to-analyze', 'i':'UnrollMaxIterationsCountToAnalyze', 't':'unsigned', 'd':"Don't allow loop unrolling to simulate more than this number of iterations when checking full unroll profitability"},
            {'n':'unroll-count', 'i':'UnrollCount', 't':'unsigned', 'd':'Use this unroll count for all loops including those with unroll_count pragma values, for testing purposes'},
            {'n':'unroll-allow-partial', 'i':'UnrollAllowPartial', 't':'bool', 'd':'Allows loops to be partially unrolled until -unroll-threshold loop size is reached.'},
            {'n':'unroll-runtime', 'i':'UnrollRuntime', 't':'bool', 'd':'Unroll loops with run-time trip counts'},
            {'n':'pragma-unroll-threshold', 'i':'PragmaUnrollThreshold', 't':'unsigned', 'd':'Unrolled size limit for loops with an unroll(full) or unroll_count pragma.'}])
        add_pass('mldst-motion', 'MergedLoadStoreMotion', 'MergedLoadStoreMotion', [])
        add_pass('gvn', 'GVN', 'Global Value Numbering', [
            {'n':'noloads', 't':'bool', 'c':1},
            {'n':'enable-pre', 'i':'EnablePRE', 't':'bool'},
            {'n':'enable-load-pre', 'i':'EnableLoadPRE', 't':'bool'},
            {'n':'max-recurse-depth', 'i':'MaxRecurseDepth', 't':'uint32_t', 'd':'Max recurse depth'}])
        add_pass('sccp', 'SCCP', 'Sparse Conditional Constant Propagation', [])
        add_pass('bdce', 'BDCE', 'Bit-Tracking Dead Code Elimination', [])
        add_pass('dse', 'DSE', 'Dead Store Elimination', [])
        add_pass('loop-reroll', 'LoopReroll', 'Reroll loops', [
            {'n':'max-reroll-increment', 'i':'MaxInc', 't':'unsigned', 'd':'The maximum increment for loop rerolling'},
            {'n':'reroll-num-tolerated-failed-matches', 'i':'NumToleratedFailedMatches', 't':'unsigned', 'd':'The maximum number of failures to tolerate during fuzzy matching.'}])
        add_pass('load-combine', 'LoadCombine', 'Combine Adjacent Loads', [])
        add_pass('adce', 'ADCE', 'Aggressive Dead Code Elimination', [])
        add_pass('float2int', 'Float2Int', 'Float to int', [
            {'n':'float2int-max-integer-bw', 'i':'MaxIntegerBW', 't':'unsigned', 'd':'Max integer bitwidth to consider in float2int'}])
        add_pass('loop-distribute', 'LoopDistribute', 'Loop Distribition', [
            {'n':'loop-distribute-verify', 'i':'LDistVerify', 't':'bool', 'd':'Turn on DominatorTree and LoopInfo verification after Loop Distribution'},
            {'n':'loop-distribute-non-if-convertible', 'i':'DistributeNonIfConvertible', 't':'bool', 'd':'Whether to distribute into a loop that may not be if-convertible by the loop vectorizer'}])
        add_pass('alignment-from-assumptions', 'AlignmentFromAssumptions', 'Alignment from assumptions', [])
        add_pass('strip-dead-prototypes', 'StripDeadPrototypesPass', 'Strip Unused Function Prototypes', [])
        add_pass('elim-avail-extern', 'EliminateAvailableExternally', 'Eliminate Available Externally Globals', [])
        add_pass('constmerge', 'ConstantMerge', 'Merge Duplicate Global Constants', [])
        add_pass('lowerbitsets', 'LowerBitSets', 'Lower bitset metadata', [
            {'n':'lowerbitsets-avoid-reuse', 'i':'AvoidReuse', 't':'bool', 'd':'Try to avoid reuse of byte array addresses using aliases'}])
        # TODO: turn STATISTICS macros into ETW events
        # assert no duplicate names
        self.pass_idx_args = set()
        p_names = set()
        p_ids = set()
        for ap in p:
            assert ap.name not in p_names
            p_names.add(ap.name)
            for anarg in ap.args:
                assert anarg.is_ctor_param or anarg.name not in p_ids, "argument %s in %s is not ctor and is duplicate" % (anarg.name, ap.name)
                if not anarg.is_ctor_param:
                    p_ids.add(anarg.name)
                self.pass_idx_args.add(anarg.name)

    def build_semantics(self):
        SemanticKind = db_dxil_enum("SemanticKind", "Semantic kind; Arbitrary or specific system value.", [
            (0, "Arbitrary", ""),
            (1, "VertexID", ""),
            (2, "InstanceID", ""),
            (3, "Position", ""),
            (4, "RenderTargetArrayIndex", ""),
            (5, "ViewPortArrayIndex", ""),
            (6, "ClipDistance", ""),
            (7, "CullDistance", ""),
            (8, "OutputControlPointID", ""),
            (9, "DomainLocation", ""),
            (10, "PrimitiveID", ""),
            (11, "GSInstanceID", ""),
            (12, "SampleIndex", ""),
            (13, "IsFrontFace", ""),
            (14, "Coverage", ""),
            (15, "InnerCoverage", ""),
            (16, "Target", ""),
            (17, "Depth", ""),
            (18, "DepthLessEqual", ""),
            (19, "DepthGreaterEqual", ""),
            (20, "StencilRef", ""),
            (21, "DispatchThreadID", ""),
            (22, "GroupID", ""),
            (23, "GroupIndex", ""),
            (24, "GroupThreadID", ""),
            (25, "TessFactor", ""),
            (26, "InsideTessFactor", ""),
            (27, "ViewID", ""),
            (28, "Barycentrics", ""),
            (29, "ShadingRate", ""),
            (30, "CullPrimitive", ""),
            (31, "Invalid", ""),
            ])
        self.enums.append(SemanticKind)
        SigPointKind = db_dxil_enum("SigPointKind", "Signature Point is more specific than shader stage or signature as it is unique in both stage and item dimensionality or frequency.", [
            (0, "VSIn", "Ordinary Vertex Shader input from Input Assembler"),
            (1, "VSOut", "Ordinary Vertex Shader output that may feed Rasterizer"),
            (2, "PCIn", "Patch Constant function non-patch inputs"),
            (3, "HSIn", "Hull Shader function non-patch inputs"),
            (4, "HSCPIn", "Hull Shader patch inputs - Control Points"),
            (5, "HSCPOut", "Hull Shader function output - Control Point"),
            (6, "PCOut", "Patch Constant function output - Patch Constant data passed to Domain Shader"),
            (7, "DSIn", "Domain Shader regular input - Patch Constant data plus system values"),
            (8, "DSCPIn", "Domain Shader patch input - Control Points"),
            (9, "DSOut", "Domain Shader output - vertex data that may feed Rasterizer"),
            (10, "GSVIn", "Geometry Shader vertex input - qualified with primitive type"),
            (11, "GSIn", "Geometry Shader non-vertex inputs (system values)"),
            (12, "GSOut", "Geometry Shader output - vertex data that may feed Rasterizer"),
            (13, "PSIn", "Pixel Shader input"),
            (14, "PSOut", "Pixel Shader output"),
            (15, "CSIn", "Compute Shader input"),
            (16, "MSIn", "Mesh Shader input"),
            (17, "MSOut", "Mesh Shader vertices output"),
            (18, "MSPOut", "Mesh Shader primitives output"),
            (19, "ASIn", "Amplification Shader input"),
            (21, "Invalid", ""),
            ])
        self.enums.append(SigPointKind)
        PackingKind = db_dxil_enum("PackingKind", "Kind of signature point", [
            (0, "None", "No packing should be performed"),
            (1, "InputAssembler", "Vertex Shader input from Input Assembler"),
            (2, "Vertex", "Vertex that may feed the Rasterizer"),
            (3, "PatchConstant", "Patch constant signature"),
            (4, "Target", "Render Target (Pixel Shader Output)"),
            (5, "Invalid", ""),
            ])

        Float32DenormMode = db_dxil_enum("Float32DenormMode", "float32 denorm behavior", [
            (0, "Any", "Undefined behavior for denormal numbers"),
            (1, "Preserve", "Preserve both input and output"),
            (2, "FTZ", "Preserve denormal inputs. Flush denorm outputs"),
            (3, "Reserve3", "Reserved Value. Not used for now"),
            (4, "Reserve4", "Reserved Value. Not used for now"),
            (5, "Reserve5", "Reserved Value. Not used for now"),
            (6, "Reserve6", "Reserved Value. Not used for now"),
            (7, "Reserve7", "Reserved Value. Not used for now"),
            ])
        self.enums.append(Float32DenormMode)


        SigPointCSV = """
            SigPoint, Related, ShaderKind,    PackingKind,    SignatureKind
            VSIn,     Invalid, Vertex,        InputAssembler, Input
            VSOut,    Invalid, Vertex,        Vertex,         Output
            PCIn,     HSCPIn,  Hull,          None,           Invalid
            HSIn,     HSCPIn,  Hull,          None,           Invalid
            HSCPIn,   Invalid, Hull,          Vertex,         Input
            HSCPOut,  Invalid, Hull,          Vertex,         Output
            PCOut,    Invalid, Hull,          PatchConstant,  PatchConstOrPrim
            DSIn,     Invalid, Domain,        PatchConstant,  PatchConstOrPrim
            DSCPIn,   Invalid, Domain,        Vertex,         Input
            DSOut,    Invalid, Domain,        Vertex,         Output
            GSVIn,    Invalid, Geometry,      Vertex,         Input
            GSIn,     GSVIn,   Geometry,      None,           Invalid
            GSOut,    Invalid, Geometry,      Vertex,         Output
            PSIn,     Invalid, Pixel,         Vertex,         Input
            PSOut,    Invalid, Pixel,         Target,         Output
            CSIn,     Invalid, Compute,       None,           Invalid
            MSIn,     Invalid, Mesh,          None,           Invalid
            MSOut,    Invalid, Mesh,          Vertex,         Output
            MSPOut,   Invalid, Mesh,          Vertex,         PatchConstOrPrim
            ASIn,     Invalid, Amplification, None,           Invalid
            Invalid,  Invalid, Invalid,       Invalid,        Invalid
        """
        table = [list(map(str.strip, line.split(','))) for line in SigPointCSV.splitlines() if line.strip()]
        for row in table[1:]: assert(len(row) == len(table[0])) # Ensure table is rectangular
        # Make sure labels match enums, otherwise the table isn't aligned or in-sync
        if not ([row[0] for row in table[1:]] == SigPointKind.value_names()):
            assert(False and 'SigPointKind does not align with SigPointCSV row labels')
        self.sigpoint_table = table

        self.enums.append(PackingKind)
        SemanticInterpretationKind = db_dxil_enum("SemanticInterpretationKind", "Defines how a semantic is interpreted at a particular SignaturePoint", [
            (0, "NA", "Not Available"),
            (1, "SV", "Normal System Value"),
            (2, "SGV", "System Generated Value (sorted last)"),
            (3, "Arb", "Treated as Arbitrary"),
            (4, "NotInSig", "Not included in signature (intrinsic access)"),
            (5, "NotPacked", "Included in signature, but does not contribute to packing"),
            (6, "Target", "Special handling for SV_Target"),
            (7, "TessFactor", "Special handling for tessellation factors"),
            (8, "Shadow", "Shadow element must be added to a signature for compatibility"),
            (8, "ClipCull", "Special packing rules for SV_ClipDistance or SV_CullDistance"),
            (9, "Invalid", ""),
            ])
        self.enums.append(SemanticInterpretationKind)

        # The following has SampleIndex, Coverage, and InnerCoverage as loaded with instructions rather than from the signature
        SemanticInterpretationCSV = """
            Semantic,VSIn,VSOut,PCIn,HSIn,HSCPIn,HSCPOut,PCOut,DSIn,DSCPIn,DSOut,GSVIn,GSIn,GSOut,PSIn,PSOut,CSIn,MSIn,MSOut,MSPOut,ASIn
            Arbitrary,Arb,Arb,NA,NA,Arb,Arb,Arb,Arb,Arb,Arb,Arb,NA,Arb,Arb,NA,NA,NA,Arb,Arb,NA
            VertexID,SV,NA,NA,NA,NA,NA,NA,NA,NA,NA,NA,NA,NA,NA,NA,NA,NA,NA,NA,NA
            InstanceID,SV,Arb,NA,NA,Arb,Arb,NA,NA,Arb,Arb,Arb,NA,Arb,Arb,NA,NA,NA,NA,NA,NA
            Position,Arb,SV,NA,NA,SV,SV,Arb,Arb,SV,SV,SV,NA,SV,SV,NA,NA,NA,SV,NA,NA
            RenderTargetArrayIndex,Arb,SV,NA,NA,SV,SV,Arb,Arb,SV,SV,SV,NA,SV,SV,NA,NA,NA,NA,SV,NA
            ViewPortArrayIndex,Arb,SV,NA,NA,SV,SV,Arb,Arb,SV,SV,SV,NA,SV,SV,NA,NA,NA,NA,SV,NA
            ClipDistance,Arb,ClipCull,NA,NA,ClipCull,ClipCull,Arb,Arb,ClipCull,ClipCull,ClipCull,NA,ClipCull,ClipCull,NA,NA,NA,ClipCull,NA,NA
            CullDistance,Arb,ClipCull,NA,NA,ClipCull,ClipCull,Arb,Arb,ClipCull,ClipCull,ClipCull,NA,ClipCull,ClipCull,NA,NA,NA,ClipCull,NA,NA
            OutputControlPointID,NA,NA,NA,NotInSig,NA,NA,NA,NA,NA,NA,NA,NA,NA,NA,NA,NA,NA,NA,NA,NA
            DomainLocation,NA,NA,NA,NA,NA,NA,NA,NotInSig,NA,NA,NA,NA,NA,NA,NA,NA,NA,NA,NA,NA
            PrimitiveID,NA,NA,NotInSig,NotInSig,NA,NA,NA,NotInSig,NA,NA,NA,Shadow,SGV,SGV,NA,NA,NA,NA,SV,NA
            GSInstanceID,NA,NA,NA,NA,NA,NA,NA,NA,NA,NA,NA,NotInSig,NA,NA,NA,NA,NA,NA,NA,NA
            SampleIndex,NA,NA,NA,NA,NA,NA,NA,NA,NA,NA,NA,NA,NA,Shadow _41,NA,NA,NA,NA,NA,NA
            IsFrontFace,NA,NA,NA,NA,NA,NA,NA,NA,NA,NA,NA,NA,SGV,SGV,NA,NA,NA,NA,NA,NA
            Coverage,NA,NA,NA,NA,NA,NA,NA,NA,NA,NA,NA,NA,NA,NotInSig _50,NotPacked _41,NA,NA,NA,NA,NA
            InnerCoverage,NA,NA,NA,NA,NA,NA,NA,NA,NA,NA,NA,NA,NA,NotInSig _50,NA,NA,NA,NA,NA,NA
            Target,NA,NA,NA,NA,NA,NA,NA,NA,NA,NA,NA,NA,NA,NA,Target,NA,NA,NA,NA,NA
            Depth,NA,NA,NA,NA,NA,NA,NA,NA,NA,NA,NA,NA,NA,NA,NotPacked,NA,NA,NA,NA,NA
            DepthLessEqual,NA,NA,NA,NA,NA,NA,NA,NA,NA,NA,NA,NA,NA,NA,NotPacked _50,NA,NA,NA,NA,NA
            DepthGreaterEqual,NA,NA,NA,NA,NA,NA,NA,NA,NA,NA,NA,NA,NA,NA,NotPacked _50,NA,NA,NA,NA,NA
            StencilRef,NA,NA,NA,NA,NA,NA,NA,NA,NA,NA,NA,NA,NA,NA,NotPacked _50,NA,NA,NA,NA,NA
            DispatchThreadID,NA,NA,NA,NA,NA,NA,NA,NA,NA,NA,NA,NA,NA,NA,NA,NotInSig,NotInSig,NA,NA,NotInSig
            GroupID,NA,NA,NA,NA,NA,NA,NA,NA,NA,NA,NA,NA,NA,NA,NA,NotInSig,NotInSig,NA,NA,NotInSig
            GroupIndex,NA,NA,NA,NA,NA,NA,NA,NA,NA,NA,NA,NA,NA,NA,NA,NotInSig,NotInSig,NA,NA,NotInSig
            GroupThreadID,NA,NA,NA,NA,NA,NA,NA,NA,NA,NA,NA,NA,NA,NA,NA,NotInSig,NotInSig,NA,NA,NotInSig
            TessFactor,NA,NA,NA,NA,NA,NA,TessFactor,TessFactor,NA,NA,NA,NA,NA,NA,NA,NA,NA,NA,NA,NA
            InsideTessFactor,NA,NA,NA,NA,NA,NA,TessFactor,TessFactor,NA,NA,NA,NA,NA,NA,NA,NA,NA,NA,NA,NA
            ViewID,NotInSig _61,NA,NotInSig _61,NotInSig _61,NA,NA,NA,NotInSig _61,NA,NA,NA,NotInSig _61,NA,NotInSig _61,NA,NA,NotInSig,NA,NA,NA
            Barycentrics,NA,NA,NA,NA,NA,NA,NA,NA,NA,NA,NA,NA,NA,NotPacked _61,NA,NA,NA,NA,NA,NA
            ShadingRate,NA,SV _64,NA,NA,SV _64,SV _64,NA,NA,SV _64,SV _64,SV _64,NA,SV _64,SV _64,NA,NA,NA,NA,SV,NA
            CullPrimitive,NA,NA,NA,NA,NA,NA,NA,NA,NA,NA,NA,NA,NA,NotInSig,NA,NA,NA,NA,NotPacked,NA
        """
        table = [list(map(str.strip, line.split(','))) for line in SemanticInterpretationCSV.splitlines() if line.strip()]
        for row in table[1:]: assert(len(row) == len(table[0])) # Ensure table is rectangular
        # Make sure labels match enums, otherwise the table isn't aligned or in-sync
        assert(table[0][1:] == SigPointKind.value_names()[:-1])                   # exclude Invalid
        if not ([row[0] for row in table[1:]] == SemanticKind.value_names()[:-1]):    # exclude Invalid
            assert(False and 'SemanticKind does not align with SemanticInterpretationCSV row labels')
        self.interpretation_table = table

    def build_valrules(self):
        self.add_valrule_msg("Bitcode.Valid", "Module must be bitcode-valid", "Module bitcode is invalid.")

        self.add_valrule_msg("Container.PartMatches", "DXIL Container Parts must match Module", "Container part '%0' does not match expected for module.")
        self.add_valrule_msg("Container.PartRepeated", "DXIL Container must have only one of each part type", "More than one container part '%0'.")
        self.add_valrule_msg("Container.PartMissing", "DXIL Container requires certain parts, corresponding to module", "Missing part '%0' required by module.")
        self.add_valrule_msg("Container.PartInvalid", "DXIL Container must not contain unknown parts", "Unknown part '%0' found in DXIL container.")
        self.add_valrule_msg("Container.RootSignatureIncompatible", "Root Signature in DXIL Container must be compatible with shader", "Root Signature in DXIL container is not compatible with shader.")

        self.add_valrule("Meta.Required", "Required metadata missing.")
        self.add_valrule_msg("Meta.Known", "Named metadata should be known", "Named metadata '%0' is unknown.")
        self.add_valrule("Meta.Used", "All metadata must be used by dxil.")
        self.add_valrule_msg("Meta.Target", "Target triple must be 'dxil-ms-dx'", "Unknown target triple '%0'.")
        self.add_valrule("Meta.WellFormed", "Metadata must be well-formed in operand count and types.") # TODO: add string arg for what metadata is malformed (this is emitted from a lot of places and provides no context whatsoever)
        self.add_valrule_msg("Meta.VersionSupported", "Version in metadata must be supported.", "%0 version in metadata (%1.%2) is not supported; maximum: (%3.%4).")
        self.add_valrule("Meta.SemanticLen", "Semantic length must be at least 1 and at most 64.")
        self.add_valrule_msg("Meta.InterpModeValid", "Interpolation mode must be valid", "Invalid interpolation mode for '%0'.")
        self.add_valrule_msg("Meta.SemaKindValid", "Semantic kind must be valid", "Semantic kind for '%0' is invalid.")
        self.add_valrule_msg("Meta.NoSemanticOverlap", "Semantics must not overlap", "Semantic '%0' overlap at %1.")
        self.add_valrule_msg("Meta.SemaKindMatchesName", "Semantic name must match system value, when defined.", "Semantic name %0 does not match System Value kind %1.")
        self.add_valrule_msg("Meta.DuplicateSysValue", "System value may only appear once in signature", "System value %0 appears more than once in the same signature.")
        self.add_valrule_msg("Meta.SemanticIndexMax", "System value semantics have a maximum valid semantic index", "%0 semantic index exceeds maximum (%1).")
        self.add_valrule_msg("Meta.SystemValueRows", "System value may only have 1 row", "rows for system value semantic %0 must be 1.")
        self.add_valrule_msg("Meta.SemanticShouldBeAllocated", "Semantic should have a valid packing location", "%0 Semantic '%1' should have a valid packing location.")
        self.add_valrule_msg("Meta.SemanticShouldNotBeAllocated", "Semantic should have a packing location of -1", "%0 Semantic '%1' should have a packing location of -1.")
        self.add_valrule("Meta.ValueRange", "Metadata value must be within range.")
        self.add_valrule("Meta.FlagsUsage", "Flags must match usage.")
        self.add_valrule("Meta.DenseResIDs", "Resource identifiers must be zero-based and dense.")
        self.add_valrule_msg("Meta.SignatureOverlap", "Signature elements may not overlap in packing location.", "signature element %0 at location (%1,%2) size (%3,%4) overlaps another signature element.")
        self.add_valrule_msg("Meta.SignatureOutOfRange", "Signature elements must fit within maximum signature size", "signature element %0 at location (%1,%2) size (%3,%4) is out of range.")
        self.add_valrule_msg("Meta.SignatureIndexConflict", "Only elements with compatible indexing rules may be packed together", "signature element %0 at location (%1,%2) size (%3,%4) has an indexing conflict with another signature element packed into the same row.")
        self.add_valrule_msg("Meta.SignatureIllegalComponentOrder", "Component ordering for packed elements must be: arbitrary < system value < system generated value", "signature element %0 at location (%1,%2) size (%3,%4) violates component ordering rule (arb < sv < sgv).")
        self.add_valrule_msg("Meta.SignatureDataWidth", "Data width must be identical for all elements packed into the same row.", "signature element %0 at location (%1, %2) size (%3, %4) has data width that differs from another element packed into the same row.")
        self.add_valrule_msg("Meta.IntegerInterpMode", "Interpolation mode on integer must be Constant", "signature element %0 specifies invalid interpolation mode for integer component type.")
        self.add_valrule_msg("Meta.InterpModeInOneRow", "Interpolation mode must be identical for all elements packed into the same row.", "signature element %0 at location (%1,%2) size (%3,%4) has interpolation mode that differs from another element packed into the same row.")
        self.add_valrule("Meta.SemanticCompType", "%0 must be %1.")
        self.add_valrule_msg("Meta.ClipCullMaxRows", "Combined elements of SV_ClipDistance and SV_CullDistance must fit in two rows.", "ClipDistance and CullDistance occupy more than the maximum of 2 rows combined.")
        self.add_valrule_msg("Meta.ClipCullMaxComponents", "Combined elements of SV_ClipDistance and SV_CullDistance must fit in 8 components", "ClipDistance and CullDistance use more than the maximum of 8 components combined.")
        self.add_valrule("Meta.SignatureCompType", "signature %0 specifies unrecognized or invalid component type.")
        self.add_valrule("Meta.TessellatorPartition", "Invalid Tessellator Partitioning specified. Must be integer, pow2, fractional_odd or fractional_even.")
        self.add_valrule("Meta.TessellatorOutputPrimitive", "Invalid Tessellator Output Primitive specified. Must be point, line, triangleCW or triangleCCW.")
        self.add_valrule("Meta.MaxTessFactor", "Hull Shader MaxTessFactor must be [%0..%1].  %2 specified.")
        self.add_valrule("Meta.ValidSamplerMode", "Invalid sampler mode on sampler .")
        self.add_valrule("Meta.GlcNotOnAppendConsume", "globallycoherent cannot be used with append/consume buffers: '%0'.")
        self.add_valrule_msg("Meta.StructBufAlignment", "StructuredBuffer stride not aligned","structured buffer element size must be a multiple of %0 bytes (actual size %1 bytes).")
        self.add_valrule_msg("Meta.StructBufAlignmentOutOfBound", "StructuredBuffer stride out of bounds","structured buffer elements cannot be larger than %0 bytes (actual size %1 bytes).")
        self.add_valrule("Meta.EntryFunction", "entrypoint not found.")
        self.add_valrule("Meta.InvalidControlFlowHint", "Invalid control flow hint.")
        self.add_valrule("Meta.BranchFlatten", "Can't use branch and flatten attributes together.")
        self.add_valrule("Meta.ForceCaseOnSwitch", "Attribute forcecase only works for switch.")
        self.add_valrule("Meta.ControlFlowHintNotOnControlFlow", "Control flow hint only works on control flow inst.")
        self.add_valrule("Meta.TextureType", "elements of typed buffers and textures must fit in four 32-bit quantities.")
        self.add_valrule("Meta.BarycentricsInterpolation", "SV_Barycentrics cannot be used with 'nointerpolation' type.")
        self.add_valrule("Meta.BarycentricsFloat3", "only 'float3' type is allowed for SV_Barycentrics.")
        self.add_valrule("Meta.BarycentricsTwoPerspectives", "There can only be up to two input attributes of SV_Barycentrics with different perspective interpolation mode.")
        self.add_valrule("Meta.NoEntryPropsForEntry", "Entry point %0 must have entry properties.")

        self.add_valrule("Instr.Oload", "DXIL intrinsic overload must be valid.")
        self.add_valrule_msg("Instr.CallOload", "Call to DXIL intrinsic must match overload signature", "Call to DXIL intrinsic '%0' does not match an allowed overload signature.")
        self.add_valrule("Instr.PtrBitCast", "Pointer type bitcast must be have same size.")
        self.add_valrule("Instr.MinPrecisonBitCast", "Bitcast on minprecison types is not allowed.")
        self.add_valrule("Instr.StructBitCast", "Bitcast on struct types is not allowed.")
        self.add_valrule("Instr.Status", "Resource status should only be used by CheckAccessFullyMapped.")
        self.add_valrule("Instr.CheckAccessFullyMapped", "CheckAccessFullyMapped should only be used on resource status.")
        self.add_valrule_msg("Instr.OpConst", "DXIL intrinsic requires an immediate constant operand", "%0 of %1 must be an immediate constant.")
        self.add_valrule("Instr.Allowed", "Instructions must be of an allowed type.")
        self.add_valrule("Instr.OpCodeReserved", "Instructions must not reference reserved opcodes.")
        self.add_valrule_msg("Instr.OperandRange", "DXIL intrinsic operand must be within defined range", "expect %0 between %1, got %2.")
        self.add_valrule("Instr.NoReadingUninitialized", "Instructions should not read uninitialized value.")
        self.add_valrule("Instr.NoGenericPtrAddrSpaceCast", "Address space cast between pointer types must have one part to be generic address space.")
        self.add_valrule("Instr.InBoundsAccess", "Access to out-of-bounds memory is disallowed.")
        self.add_valrule("Instr.OpConstRange", "Constant values must be in-range for operation.")
        self.add_valrule("Instr.ImmBiasForSampleB", "bias amount for sample_b must be in the range [%0,%1], but %2 was specified as an immediate.")
        # If streams have not been declared, you must use cut instead of cut_stream in GS - is there an equivalent rule here?

        # Need to clean up all error messages and actually implement.
        # Midlevel
        self.add_valrule("Instr.NoIndefiniteLog", "No indefinite logarithm.")
        self.add_valrule("Instr.NoIndefiniteAsin", "No indefinite arcsine.")
        self.add_valrule("Instr.NoIndefiniteAcos", "No indefinite arccosine.")
        self.add_valrule("Instr.NoIDivByZero", "No signed integer division by zero.")
        self.add_valrule("Instr.NoUDivByZero", "No unsigned integer division by zero.")
        self.add_valrule("Instr.NoIndefiniteDsxy", "No indefinite derivative calculation.")
        self.add_valrule("Instr.MinPrecisionNotPrecise", "Instructions marked precise may not refer to minprecision values.")

        # Backend
        self.add_valrule("Instr.OnlyOneAllocConsume", "RWStructuredBuffers may increment or decrement their counters, but not both.")

        # CCompiler
        self.add_valrule("Instr.TextureOffset", "offset texture instructions must take offset which can resolve to integer literal in the range -8 to 7.")
        # D3D12
        self.add_valrule_msg("Instr.CannotPullPosition", "pull-model evaluation of position disallowed", "%0 does not support pull-model evaluation of position.")
        #self.add_valrule("Instr.ERR_GUARANTEED_RACE_CONDITION_UAV", "TODO - race condition writing to shared resource detected, consider making this write conditional.") warning on fxc.
        #self.add_valrule("Instr.ERR_GUARANTEED_RACE_CONDITION_GSM", "TODO - race condition writing to shared memory detected, consider making this write conditional.") warning on fxc.
        #self.add_valrule("Instr.ERR_INFINITE_LOOP", "TODO - ERR_INFINITE_LOOP") fxc will report error if it can prove the loop is infinite.
        self.add_valrule("Instr.EvalInterpolationMode", "Interpolation mode on %0 used with eval_* instruction must be linear, linear_centroid, linear_noperspective, linear_noperspective_centroid, linear_sample or linear_noperspective_sample.")
        self.add_valrule("Instr.ResourceCoordinateMiss", "coord uninitialized.")
        self.add_valrule("Instr.ResourceCoordinateTooMany", "out of bound coord must be undef.")
        self.add_valrule("Instr.ResourceOffsetMiss", "offset uninitialized.")
        self.add_valrule("Instr.ResourceOffsetTooMany", "out of bound offset must be undef.")
        self.add_valrule("Instr.UndefResultForGetDimension", "GetDimensions used undef dimension %0 on %1.")
        self.add_valrule("Instr.SamplerModeForLOD", "lod instruction requires sampler declared in default mode.")
        self.add_valrule("Instr.SamplerModeForSample", "sample/_l/_d/_cl_s/gather instruction requires sampler declared in default mode.")
        self.add_valrule("Instr.SamplerModeForSampleC", "sample_c_*/gather_c instructions require sampler declared in comparison mode.")
        self.add_valrule("Instr.SampleCompType", "sample_* instructions require resource to be declared to return UNORM, SNORM or FLOAT.")
        self.add_valrule("Instr.BarrierModeUselessUGroup", "sync can't specify both _ugroup and _uglobal. If both are needed, just specify _uglobal.")
        self.add_valrule("Instr.BarrierModeNoMemory", "sync must include some form of memory barrier - _u (UAV) and/or _g (Thread Group Shared Memory).  Only _t (thread group sync) is optional.")
        self.add_valrule("Instr.BarrierModeForNonCS", "sync in a non-Compute/Amplification/Mesh/Node Shader must only sync UAV (sync_uglobal).")
        self.add_valrule("Instr.BarrierFlagInvalid", "Invalid %0 flags on DXIL operation '%1'")
        self.add_valrule("Instr.BarrierNonConstantFlagArgument", "Memory type, access, or sync flag is not constant")
        self.add_valrule("Instr.WriteMaskForTypedUAVStore", "store on typed uav must write to all four components of the UAV.")
        self.add_valrule("Instr.WriteMaskGapForUAV", "UAV write mask must be contiguous, starting at x: .x, .xy, .xyz, or .xyzw.")
        self.add_valrule("Instr.ResourceKindForCalcLOD","lod requires resource declared as texture1D/2D/3D/Cube/CubeArray/1DArray/2DArray.")
        self.add_valrule("Instr.ResourceKindForSample", "sample/_l/_d requires resource declared as texture1D/2D/3D/Cube/1DArray/2DArray/CubeArray.")
        self.add_valrule("Instr.ResourceKindForSampleC", "samplec requires resource declared as texture1D/2D/Cube/1DArray/2DArray/CubeArray.")
        self.add_valrule("Instr.ResourceKindForGather", "gather requires resource declared as texture/2D/Cube/2DArray/CubeArray.")
        self.add_valrule("Instr.WriteMaskMatchValueForUAVStore", "uav store write mask must match store value mask, write mask is %0 and store value mask is %1.")
        self.add_valrule("Instr.UndefinedValueForUAVStore", "Assignment of undefined values to UAV.")
        self.add_valrule("Instr.ResourceKindForBufferLoadStore", "buffer load/store only works on Raw/Typed/StructuredBuffer.")
        self.add_valrule("Instr.ResourceKindForTextureStore", "texture store only works on Texture1D/1DArray/2D/2DArray/3D.")
        self.add_valrule("Instr.ResourceKindForGetDim", "Invalid resource kind on GetDimensions.")
        self.add_valrule("Instr.ResourceKindForTextureLoad", "texture load only works on Texture1D/1DArray/2D/2DArray/3D/MS2D/MS2DArray.")
        self.add_valrule("Instr.ResourceClassForSamplerGather", "sample, lod and gather should be on srv resource.")
        self.add_valrule("Instr.ResourceClassForUAVStore", "store should be on uav resource.")
        self.add_valrule("Instr.ResourceClassForLoad", "load can only run on UAV/SRV resource.")
        self.add_valrule("Instr.ResourceMapToSingleEntry", "Fail to map resource to resource table.")
        self.add_valrule("Instr.ResourceUser", "Resource should only be used by Load/GEP/Call.")
        self.add_valrule("Instr.ResourceKindForTraceRay", "TraceRay should only use RTAccelerationStructure.")
        self.add_valrule("Instr.OffsetOnUAVLoad", "uav load don't support offset.")
        self.add_valrule("Instr.MipOnUAVLoad", "uav load don't support mipLevel/sampleIndex.")
        self.add_valrule("Instr.SampleIndexForLoad2DMS", "load on Texture2DMS/2DMSArray require sampleIndex.")
        self.add_valrule("Instr.CoordinateCountForRawTypedBuf", "raw/typed buffer don't need 2 coordinates.")
        self.add_valrule("Instr.CoordinateCountForStructBuf", "structured buffer require 2 coordinates.")
        self.add_valrule("Instr.MipLevelForGetDimension", "Use mip level on buffer when GetDimensions.")
        self.add_valrule("Instr.DxilStructUser", "Dxil struct types should only be used by ExtractValue.")
        self.add_valrule("Instr.DxilStructUserOutOfBound", "Index out of bound when extract value from dxil struct types.")
        self.add_valrule("Instr.HandleNotFromCreateHandle", "Resource handle should returned by createHandle.")
        self.add_valrule("Instr.BufferUpdateCounterOnUAV", "BufferUpdateCounter valid only on UAV.")
        self.add_valrule("Instr.BufferUpdateCounterOnResHasCounter", "BufferUpdateCounter valid only when HasCounter is true.")
        self.add_valrule("Instr.CBufferOutOfBound", "Cbuffer access out of bound.")
        self.add_valrule("Instr.CBufferClassForCBufferHandle", "Expect Cbuffer for CBufferLoad handle.")
        self.add_valrule("Instr.FailToResloveTGSMPointer", "TGSM pointers must originate from an unambiguous TGSM global variable.")
        self.add_valrule("Instr.ExtractValue", "ExtractValue should only be used on dxil struct types and cmpxchg.")
        self.add_valrule("Instr.TGSMRaceCond", "Race condition writing to shared memory detected, consider making this write conditional.")
        self.add_valrule("Instr.AttributeAtVertexNoInterpolation", "Attribute %0 must have nointerpolation mode in order to use GetAttributeAtVertex function.")
        self.add_valrule("Instr.CreateHandleImmRangeID", "Local resource must map to global resource.")
        self.add_valrule("Instr.SignatureOperationNotInEntry", "Dxil operation for input output signature must be in entryPoints.")
        self.add_valrule("Instr.MultipleSetMeshOutputCounts", "SetMeshOUtputCounts cannot be called multiple times.")
        self.add_valrule("Instr.MissingSetMeshOutputCounts", "Missing SetMeshOutputCounts call.")
        self.add_valrule("Instr.NonDominatingSetMeshOutputCounts", "Non-Dominating SetMeshOutputCounts call.")
        self.add_valrule("Instr.MultipleGetMeshPayload", "GetMeshPayload cannot be called multiple times.")
        self.add_valrule("Instr.NotOnceDispatchMesh", "DispatchMesh must be called exactly once in an Amplification shader.")
        self.add_valrule("Instr.NonDominatingDispatchMesh", "Non-Dominating DispatchMesh call.")
        self.add_valrule("Instr.AtomicOpNonGroupsharedOrRecord", "Non-groupshared or node record destination to atomic operation.")
        self.add_valrule("Instr.AtomicIntrinNonUAV", "Non-UAV destination to atomic intrinsic.")
        self.add_valrule("Instr.AtomicConst", "Constant destination to atomic.")

        # Work-Graphs
        self.add_valrule("Instr.NodeRecordHandleUseAfterComplete", "Invalid use of completed record handle.")

        # Some legacy rules:
        # - space is only supported for shader targets 5.1 and higher
        # - multiple rules regarding derivatives, which isn't a supported feature for DXIL
        # - multiple rules regarding library functions, which isn't a supported feature for DXIL (at this time)
        # - multiple rules regarding interfaces, which isn't a supported feature for DXIL
        # - rules for DX9-style intrinsics, which aren't supported for DXIL
       
        self.add_valrule_msg("Types.NoVector", "Vector types must not be present", "Vector type '%0' is not allowed.")
        self.add_valrule_msg("Types.Defined", "Type must be defined based on DXIL primitives", "Type '%0' is not defined on DXIL primitives.")
        self.add_valrule_msg("Types.IntWidth", "Int type must be of valid width", "Int type '%0' has an invalid width.")
        self.add_valrule("Types.NoMultiDim", "Only one dimension allowed for array type.")
        self.add_valrule("Types.NoPtrToPtr", "Pointers to pointers, or pointers in structures are not allowed.")
        self.add_valrule("Types.I8", "I8 can only be used as immediate value for intrinsic or as i8* via bitcast by lifetime intrinsics.")

        self.add_valrule_msg("Sm.Name", "Target shader model name must be known", "Unknown shader model '%0'.")
        self.add_valrule_msg("Sm.DxilVersion", "Target shader model requires specific Dxil Version", "Shader model requires Dxil Version %0.%1.")
        self.add_valrule_msg("Sm.Opcode", "Opcode must be defined in target shader model", "Opcode %0 not valid in shader model %1.")
        self.add_valrule("Sm.Operand", "Operand must be defined in target shader model.")
        self.add_valrule_msg("Sm.Semantic", "Semantic must be defined in target shader model", "Semantic '%0' is invalid as %1 %2.")
        self.add_valrule_msg("Sm.NoInterpMode", "Interpolation mode must be undefined for VS input/PS output/patch constant.", "Interpolation mode for '%0' is set but should be undefined.")
        self.add_valrule_msg("Sm.ConstantInterpMode", "Interpolation mode must be constant for MS primitive output.", "Interpolation mode for '%0' should be constant.")
        self.add_valrule("Sm.NoPSOutputIdx", "Pixel shader output registers are not indexable.")# TODO restrict to PS
        self.add_valrule("Sm.PSConsistentInterp", "Interpolation mode for PS input position must be linear_noperspective_centroid or linear_noperspective_sample when outputting oDepthGE or oDepthLE and not running at sample frequency (which is forced by inputting SV_SampleIndex or declaring an input linear_sample or linear_noperspective_sample).")
        self.add_valrule("Sm.ThreadGroupChannelRange", "Declared Thread Group %0 size %1 outside valid range [%2..%3].")
        self.add_valrule("Sm.MaxTheadGroup", "Declared Thread Group Count %0 (X*Y*Z) is beyond the valid maximum of %1.")
        self.add_valrule("Sm.MaxTGSMSize", "Total Thread Group Shared Memory storage is %0, exceeded %1.")
        self.add_valrule("Sm.TGSMUnsupported", "Thread Group Shared Memory not supported %0.")
        self.add_valrule("Sm.WaveSizeValue", "Declared WaveSize %0 outside valid range [%1..%2], or not a power of 2.")
        self.add_valrule("Sm.WaveSizeNeedsDxil16Plus", "WaveSize is valid only for DXIL version 1.6 and higher.")
        self.add_valrule("Sm.ROVOnlyInPS", "RasterizerOrdered objects are only allowed in 5.0+ pixel shaders.")
        self.add_valrule("Sm.TessFactorForDomain", "Required TessFactor for domain not found declared anywhere in Patch Constant data.")
        self.add_valrule("Sm.TessFactorSizeMatchDomain", "TessFactor rows, columns (%0, %1) invalid for domain %2.  Expected %3 rows and 1 column.")
        self.add_valrule("Sm.InsideTessFactorSizeMatchDomain", "InsideTessFactor rows, columns (%0, %1) invalid for domain %2.  Expected %3 rows and 1 column.")
        self.add_valrule("Sm.DomainLocationIdxOOB", "DomainLocation component index out of bounds for the domain.")
        self.add_valrule("Sm.HullPassThruControlPointCountMatch", "For pass thru hull shader, input control point count must match output control point count");
        self.add_valrule("Sm.OutputControlPointsTotalScalars", "Total number of scalars across all HS output control points must not exceed .")
        self.add_valrule("Sm.IsoLineOutputPrimitiveMismatch", "Hull Shader declared with IsoLine Domain must specify output primitive point or line. Triangle_cw or triangle_ccw output are not compatible with the IsoLine Domain.")
        self.add_valrule("Sm.TriOutputPrimitiveMismatch", "Hull Shader declared with Tri Domain must specify output primitive point, triangle_cw or triangle_ccw. Line output is not compatible with the Tri domain.")
        self.add_valrule("Sm.ValidDomain", "Invalid Tessellator Domain specified. Must be isoline, tri or quad.")
        self.add_valrule("Sm.PatchConstantOnlyForHSDS", "patch constant signature only valid in HS and DS.")
        self.add_valrule("Sm.StreamIndexRange", "Stream index (%0) must between 0 and %1.")
        self.add_valrule("Sm.PSOutputSemantic", "Pixel Shader allows output semantics to be SV_Target, SV_Depth, SV_DepthGreaterEqual, SV_DepthLessEqual, SV_Coverage or SV_StencilRef, %0 found.")
        self.add_valrule("Sm.PSMultipleDepthSemantic", "Pixel Shader only allows one type of depth semantic to be declared.")
        self.add_valrule("Sm.PSTargetIndexMatchesRow", "SV_Target semantic index must match packed row location.")
        self.add_valrule("Sm.PSTargetCol0", "SV_Target packed location must start at column 0.")
        self.add_valrule("Sm.PSCoverageAndInnerCoverage", "InnerCoverage and Coverage are mutually exclusive.")
        self.add_valrule("Sm.GSOutputVertexCountRange", "GS output vertex count must be [0..%0].  %1 specified.")
        self.add_valrule("Sm.GSInstanceCountRange", "GS instance count must be [1..%0].  %1 specified.")
        self.add_valrule("Sm.DSInputControlPointCountRange", "DS input control point count must be [0..%0].  %1 specified.")
        self.add_valrule("Sm.HSInputControlPointCountRange", "HS input control point count must be [0..%0].  %1 specified.")
        self.add_valrule("Sm.ZeroHSInputControlPointWithInput", "When HS input control point count is 0, no input signature should exist.")
        self.add_valrule("Sm.OutputControlPointCountRange", "output control point count must be [0..%0].  %1 specified.")
        self.add_valrule("Sm.GSValidInputPrimitive", "GS input primitive unrecognized.")
        self.add_valrule("Sm.GSValidOutputPrimitiveTopology", "GS output primitive topology unrecognized.")
        self.add_valrule("Sm.AppendAndConsumeOnSameUAV", "BufferUpdateCounter inc and dec on a given UAV (%d) cannot both be in the same shader for shader model less than 5.1.")
        self.add_valrule("Sm.InvalidTextureKindOnUAV", "TextureCube[Array] resources are not supported with UAVs.")
        self.add_valrule("Sm.InvalidResourceKind", "Invalid resources kind.")
        self.add_valrule("Sm.InvalidResourceCompType","Invalid resource return type.")
        self.add_valrule("Sm.InvalidSamplerFeedbackType","Invalid sampler feedback type.")
        self.add_valrule("Sm.SampleCountOnlyOn2DMS","Only Texture2DMS/2DMSArray could has sample count.")
        self.add_valrule("Sm.CounterOnlyOnStructBuf", "BufferUpdateCounter valid only on structured buffers.")
        self.add_valrule("Sm.GSTotalOutputVertexDataRange", "Declared output vertex count (%0) multiplied by the total number of declared scalar components of output data (%1) equals %2.  This value cannot be greater than %3.")
        self.add_valrule_msg("Sm.MultiStreamMustBePoint", "When multiple GS output streams are used they must be pointlists", "Multiple GS output streams are used but '%0' is not pointlist.")
        self.add_valrule("Sm.CompletePosition", "Not all elements of SV_Position were written.")
        self.add_valrule("Sm.UndefinedOutput", "Not all elements of output %0 were written.")
        self.add_valrule("Sm.CSNoSignatures", "Compute shaders must not have shader signatures.")
        self.add_valrule("Sm.CBufferTemplateTypeMustBeStruct", "D3D12 constant/texture buffer template element can only be a struct.")
        self.add_valrule_msg("Sm.ResourceRangeOverlap", "Resource ranges must not overlap", "Resource %0 with base %1 size %2 overlap with other resource with base %3 size %4 in space %5.")
        self.add_valrule_msg("Sm.CBufferSize", "CBuffer size must not exceed 65536 bytes", "CBuffer size is %0 bytes, exceeding maximum of 65536 bytes.")
        self.add_valrule_msg("Sm.CBufferOffsetOverlap", "CBuffer offsets must not overlap", "CBuffer %0 has offset overlaps at %1.")
        self.add_valrule_msg("Sm.CBufferElementOverflow", "CBuffer elements must not overflow", "CBuffer %0 size insufficient for element at offset %1.")
        self.add_valrule_msg("Sm.CBufferArrayOffsetAlignment", "CBuffer array offset must be aligned to 16-bytes", "CBuffer %0 has unaligned array offset at %1.")
        self.add_valrule_msg("Sm.OpcodeInInvalidFunction", "Invalid DXIL opcode usage like StorePatchConstant in patch constant function", "opcode '%0' should only be used in '%1'.")
        self.add_valrule_msg("Sm.ViewIDNeedsSlot", "ViewID requires compatible space in pixel shader input signature", "Pixel shader input signature lacks available space for ViewID.")
        self.add_valrule("Sm.64bitRawBufferLoadStore", "i64/f64 rawBufferLoad/Store overloads are allowed after SM 6.3.")
        self.add_valrule("Sm.RayShaderSignatures", "Ray tracing shader '%0' should not have any shader signatures.")
        self.add_valrule("Sm.RayShaderPayloadSize", "For shader '%0', %1 size is smaller than argument's allocation size.")
        self.add_valrule("Sm.MeshShaderMaxVertexCount", "MS max vertex output count must be [0..%0].  %1 specified.")
        self.add_valrule("Sm.MeshShaderMaxPrimitiveCount", "MS max primitive output count must be [0..%0].  %1 specified.")
        self.add_valrule("Sm.MeshShaderPayloadSize", "For mesh shader with entry '%0', payload size %1 is greater than maximum size of %2 bytes.")
        self.add_valrule("Sm.MeshShaderPayloadSizeDeclared", "For mesh shader with entry '%0', payload size %1 is greater than declared size of %2 bytes.")
        self.add_valrule("Sm.MeshShaderOutputSize", "For shader '%0', vertex plus primitive output size is greater than %1.")
        self.add_valrule("Sm.MeshShaderInOutSize", "For shader '%0', payload plus output size is greater than %1.")
        self.add_valrule("Sm.MeshVSigRowCount", "For shader '%0', vertex output signatures are taking up more than %1 rows.")
        self.add_valrule("Sm.MeshPSigRowCount", "For shader '%0', primitive output signatures are taking up more than %1 rows.")
        self.add_valrule("Sm.MeshTotalSigRowCount", "For shader '%0', vertex and primitive output signatures are taking up more than %1 rows.")
        self.add_valrule("Sm.MaxMSSMSize", "Total Thread Group Shared Memory storage is %0, exceeded %1.")
        self.add_valrule("Sm.AmplificationShaderPayloadSize", "For amplification shader with entry '%0', payload size %1 is greater than maximum size of %2 bytes.")
        self.add_valrule("Sm.AmplificationShaderPayloadSizeDeclared", "For amplification shader with entry '%0', payload size %1 is greater than declared size of %2 bytes.")

        # fxc relaxed check of gradient check.
        #self.add_valrule("Uni.NoUniInDiv", "TODO - No instruction requiring uniform execution can be present in divergent block")
        #self.add_valrule("Uni.GradientFlow", "TODO - No divergent gradient operations inside flow control") # a bit more specific than the prior rule
        #self.add_valrule("Uni.ThreadSync", "TODO - Thread sync operation must be in non-varying flow control due to a potential race condition, adding a sync after reading any values controlling shader execution at this point")
        #self.add_valrule("Uni.NoWaveSensitiveGradient", "Gradient operations are not affected by wave-sensitive data or control flow.")
        
        self.add_valrule("Flow.Reducible", "Execution flow must be reducible.")
        self.add_valrule("Flow.NoRecusion", "Recursion is not permitted.")
        self.add_valrule("Flow.DeadLoop", "Loop must have break.")
        self.add_valrule_msg("Flow.FunctionCall", "Function with parameter is not permitted", "Function %0 with parameter is not permitted, it should be inlined.")
        self.add_valrule_msg("Flow.ComputeNodeLaunchType", "Node launch type is not compatible with Compute", "Node %0 %1 launch type is not compatible with Compute")
        self.add_valrule_msg("Flow.ComputeNodeIO", "Node with input or outputs is not compatible with Compute", "Node %0 with input/outputs is not compatible with Compute")

        self.add_valrule_msg("Decl.DxilNsReserved", "The DXIL reserved prefixes must only be used by built-in functions and types", "Declaration '%0' uses a reserved prefix.")
        self.add_valrule_msg("Decl.DxilFnExtern", "External function must be a DXIL function", "External function '%0' is not a DXIL function.")
        self.add_valrule_msg("Decl.UsedInternal", "Internal declaration must be used", "Internal declaration '%0' is unused.")
        self.add_valrule_msg("Decl.NotUsedExternal", "External declaration should not be used", "External declaration '%0' is unused.")
        self.add_valrule_msg("Decl.UsedExternalFunction", "External function must be used", "External function '%0' is unused.")
        self.add_valrule_msg("Decl.FnIsCalled", "Functions can only be used by call instructions", "Function '%0' is used for something other than calling.")
        self.add_valrule_msg("Decl.FnFlattenParam", "Function parameters must not use struct types", "Type '%0' is a struct type but is used as a parameter in function '%1'.")
        self.add_valrule_msg("Decl.FnAttribute", "Functions should only contain known function attributes", "Function '%0' contains invalid attribute '%1' with value '%2'.")
        self.add_valrule_msg("Decl.ResourceInFnSig", "Resources not allowed in function signatures", "Function '%0' uses resource in function signature.")
        self.add_valrule_msg("Decl.RayQyeryInFnSig", "Rayquery objects not allowed in function signatures", "Function '%0' uses rayquery object in function signature.")
        self.add_valrule_msg("Decl.PayloadStruct", "Payload parameter must be struct type", "Argument '%0' must be a struct type for payload in shader function '%1'.")
        self.add_valrule_msg("Decl.AttrStruct", "Attributes parameter must be struct type", "Argument '%0' must be a struct type for attributes in shader function '%1'.")
        self.add_valrule_msg("Decl.ParamStruct", "Callable function parameter must be struct type", "Argument '%0' must be a struct type for callable shader function '%1'.")
        self.add_valrule_msg("Decl.ExtraArgs", "Extra arguments not allowed for shader functions", "Extra argument '%0' not allowed for shader function '%1'.")
        self.add_valrule_msg("Decl.ShaderReturnVoid", "Shader functions must return void", "Shader function '%0' must have void return type.")
        self.add_valrule_msg("Decl.ShaderMissingArg", "payload/params/attributes parameter is required for certain shader types", "%0 shader '%1' missing required %2 parameter.")
        self.add_valrule_msg("Decl.MultipleNodeInputs", "A node shader may not have more than one input record", "node shader '%0' may not have more than one input record (%1 are declared)")
        self.add_valrule_msg("Decl.NodeLaunchInputType", "Invalid input record type for node launch type", "%0 node shader '%1' has input record type that is invalid for its launch type")


        # Assign sensible category names and build up an enumeration description
        cat_names = {
            "CONTAINER": "Container",
            "BITCODE": "Bitcode",
            "META": "Metadata",
            "INSTR": "Instruction",
            "FLOW": "Program flow",
            "TYPES": "Type system",
            "SM": "Shader model",
            "UNI": "Uniform analysis",
            "DECL": "Declaration"
            }
        valrule_enum = db_dxil_enum("ValidationRule", "Known validation rules")
        valrule_enum.is_internal = True
        for vr in self.val_rules:
            vr.category = cat_names[vr.group_name]
            vrval = db_dxil_enum_value(vr.enum_name, vr.rule_id, vr.doc)
            vrval.category = vr.category
            vrval.err_msg = vr.err_msg
            valrule_enum.values.append(vrval)
        self.enums.append(valrule_enum)

    def populate_counters(self):
        self.llvm_op_counters = set()
        self.dxil_op_counters = set()
        for i in self.instr:
            counters = getattr(i, 'props', {}).get('counters', ())
            if i.dxil_opid:
                self.dxil_op_counters.update(counters)
            else:
                self.llvm_op_counters.update(counters)
        counter_set = set(self.counters)
        counter_set.update(self.llvm_op_counters)
        counter_set.update(self.dxil_op_counters)
        self.counters = list(sorted(counter_set))

    def add_valrule(self, name, desc):
        self.val_rules.append(db_dxil_valrule(name, len(self.val_rules), err_msg=desc, doc=desc))

    def add_valrule_msg(self, name, desc, err_msg):
        self.val_rules.append(db_dxil_valrule(name, len(self.val_rules), err_msg=err_msg, doc=desc))

    def add_llvm_instr(self, kind, llvm_id, name, llvm_name, doc, oload_types, op_params, **props):
        i = db_dxil_inst(name, llvm_id=llvm_id, llvm_name=llvm_name, doc=doc, ops=op_params, oload_types=oload_types)
        i.props = props
        self.instr.append(i)

    def add_dxil_op(self, name, code_id, code_class, doc, oload_types, fn_attr, op_params, **props):
        # The return value is parameter 0, insert the opcode as 1.
        op_params.insert(1, self.opcode_param)
        i = db_dxil_inst(name,
                         llvm_id=self.call_instr.llvm_id, llvm_name=self.call_instr.llvm_name,
                         dxil_op=name, dxil_opid=code_id, doc=doc, ops=op_params, dxil_class=code_class,
                         oload_types=oload_types, fn_attr=fn_attr)
        i.props = props
        self.instr.append(i)
    def add_dxil_op_reserved(self, name, code_id):
        # The return value is parameter 0, insert the opcode as 1.
        op_params = [db_dxil_param(0, "v", "", "reserved"), self.opcode_param]
        i = db_dxil_inst(name,
                         llvm_id=self.call_instr.llvm_id, llvm_name=self.call_instr.llvm_name,
                         dxil_op=name, dxil_opid=code_id, doc="reserved", ops=op_params, dxil_class="Reserved",
                         oload_types="v", fn_attr="")
        self.instr.append(i)

    def get_instr_by_llvm_name(self, llvm_name):
        "Return the instruction with the given LLVM name"
        return next(i for i in self.instr if i.llvm_name == llvm_name)
    def get_dxil_insts(self):
        for i in self.instr:
            if i.dxil_op != "":
                yield i

    def print_stats(self):
        "Print some basic statistics on the instruction database."
        print ("Instruction count:                  %d" % len(self.instr))
        print ("Max parameter count in instruction: %d" % max(len(i.ops) - 1 for i in self.instr))
        print ("Parameter count:                    %d" % sum(len(i.ops) - 1 for i in self.instr))

###############################################################################
# HLSL-specific information.                                                  #
###############################################################################

class db_hlsl_attribute(object):
    "An HLSL attribute declaration"
    def __init__(self, title_name, scope, args, doc):
        self.name = title_name.lower()  # lowercase attribute name
        self.title_name = title_name    # title-case attribute name
        self.scope = scope              # one of l (loop), c (condition), s (switch), f (function)
        self.args = args                # list of arguments
        self.doc = doc                  # documentation

class db_hlsl_intrinsic(object):
    "An HLSL intrinsic declaration"
    def __init__(self, name, idx, opname, params, ns, ns_idx, doc, ro, rn, amo, wv, unsigned_op, overload_idx, hidden):
        self.name = name                                # Function name
        self.idx = idx                                  # Unique number within namespace
        self.opname = opname                            # D3D-style name
        self.params = params                            # List of parameters
        self.ns = ns                                    # Function namespace
        self.ns_idx = ns_idx                            # Namespace index
        self.doc = doc                                  # Documentation
        id_prefix = "IOP" if ns == "Intrinsics" else "MOP"
        # SPIR-V Change Starts
        if ns == "VkIntrinsics":
            name = "Vk" + name
            self.name = "Vk" + self.name
            id_prefix = "IOP"
        # SPIR-V Change Ends
        self.enum_name = "%s_%s" % (id_prefix, name)    # enum name
        self.readonly = ro                              # Only read memory
        self.readnone = rn                              # Not read memory
        self.argmemonly = amo                           # Only accesses memory through argument pointers
        self.wave = wv                                  # Is wave-sensitive
        self.unsigned_op = unsigned_op                  # Unsigned opcode if exist
        if unsigned_op != "":
            self.unsigned_op = "%s_%s" % (id_prefix, unsigned_op)
        self.overload_param_index = overload_idx        # Parameter determines the overload type, -1 means ret type
        self.hidden = hidden                            # Internal high-level op, not exposed to HLSL
        self.key = ("%3d" % ns_idx) + "!" + name + "!" + ("%2d" % len(params)) + "!" + ("%3d" % idx)    # Unique key
        self.vulkanSpecific = ns.startswith("Vk")       # Vulkan specific intrinsic - SPIRV change

class db_hlsl_namespace(object):
    "A grouping of HLSL intrinsics"
    def __init__(self, name):
        self.name = name
        self.intrinsics = []

class db_hlsl_intrisic_param(object):
    "An HLSL parameter declaration for an intrinsic"
    def __init__(self, name, param_qual, template_id, template_list, component_id, component_list, rows, cols, type_name, idx, template_id_idx, component_id_idx):
        self.name = name                             # Parameter name
        self.param_qual = param_qual                 # Parameter qualifier expressions
        self.template_id = template_id               # Template ID (possibly identifier)
        self.template_list = template_list           # Template list (possibly identifier)
        self.component_id = component_id             # Component ID (possibly identifier)
        self.component_list = component_list         # Component list (possibly identifier)
        self.rows = rows                             # Row count for parameter, possibly identifier
        self.cols = cols                             # Row count for parameter, possibly identifier
        self.type_name = type_name                   # Type name
        self.idx = idx                               # Argument index
        self.template_id_idx = template_id_idx       # Template ID numeric value
        self.component_id_idx = component_id_idx     # Component ID numeric value

class db_hlsl(object):
    "A database of HLSL language data"
    def __init__(self, intrinsic_defs):
        self.base_types = {
            "bool": "LICOMPTYPE_BOOL",
            "int": "LICOMPTYPE_INT",
            "int32_only": "LICOMPTYPE_INT32_ONLY",
            "int64_only": "LICOMPTYPE_INT64_ONLY",
            "int16_t": "LICOMPTYPE_INT16",
            "uint": "LICOMPTYPE_UINT",
            "uint16_t": "LICOMPTYPE_UINT16",
            "u64": "LICOMPTYPE_UINT64",
            "any_int": "LICOMPTYPE_ANY_INT",
            "any_int32": "LICOMPTYPE_ANY_INT32",
            "any_int64": "LICOMPTYPE_ANY_INT64",
            "uint_only": "LICOMPTYPE_UINT_ONLY",
            "int8_t4_packed": "LICOMPTYPE_INT8_4PACKED",
            "uint8_t4_packed": "LICOMPTYPE_UINT8_4PACKED",
            "float16_t": "LICOMPTYPE_FLOAT16",
            "float": "LICOMPTYPE_FLOAT",
            "float32_only": "LICOMPTYPE_FLOAT32_ONLY",
            "fldbl": "LICOMPTYPE_FLOAT_DOUBLE",
            "any_float": "LICOMPTYPE_ANY_FLOAT",
            "float_like": "LICOMPTYPE_FLOAT_LIKE",
            "double": "LICOMPTYPE_DOUBLE",
            "double_only": "LICOMPTYPE_DOUBLE_ONLY",
            "numeric": "LICOMPTYPE_NUMERIC",
            "numeric16_only": "LICOMPTYPE_NUMERIC16_ONLY",
            "numeric32": "LICOMPTYPE_NUMERIC32",
            "numeric32_only": "LICOMPTYPE_NUMERIC32_ONLY",
            "any": "LICOMPTYPE_ANY",
            "sampler1d": "LICOMPTYPE_SAMPLER1D",
            "sampler2d": "LICOMPTYPE_SAMPLER2D",
            "sampler3d": "LICOMPTYPE_SAMPLER3D",
            "sampler_cube": "LICOMPTYPE_SAMPLERCUBE",
            "sampler_cmp": "LICOMPTYPE_SAMPLERCMP",
            "sampler": "LICOMPTYPE_SAMPLER",
            "resource": "LICOMPTYPE_RESOURCE",
            "ray_desc" : "LICOMPTYPE_RAYDESC",
            "acceleration_struct" : "LICOMPTYPE_ACCELERATION_STRUCT",
            "udt" : "LICOMPTYPE_USER_DEFINED_TYPE",
            "void": "LICOMPTYPE_VOID",
            "string": "LICOMPTYPE_STRING",
            "Texture2D": "LICOMPTYPE_TEXTURE2D",
            "Texture2DArray": "LICOMPTYPE_TEXTURE2DARRAY",
            "wave": "LICOMPTYPE_WAVE",
            "p32i8" : "LICOMPTYPE_INT8_4PACKED",
            "p32u8" : "LICOMPTYPE_UINT8_4PACKED",
            "any_int16or32": "LICOMPTYPE_ANY_INT16_OR_32",
            "sint16or32_only": "LICOMPTYPE_SINT16_OR_32_ONLY",
<<<<<<< HEAD
            "ByteAddressBuffer": "LICOMPTYPE_BYTEADDRESSBUFFER",
            "RWByteAddressBuffer": "LICOMPTYPE_RWBYTEADDRESSBUFFER",
            "WaveMatrixLeft": "LICOMPTYPE_WAVE_MATRIX_LEFT",
            "WaveMatrixRight": "LICOMPTYPE_WAVE_MATRIX_RIGHT",
            "WaveMatrixLeftColAcc": "LICOMPTYPE_WAVE_MATRIX_LEFT_COL_ACC",
            "WaveMatrixRightRowAcc": "LICOMPTYPE_WAVE_MATRIX_RIGHT_ROW_ACC",
            "WaveMatrixAccumulator": "LICOMPTYPE_WAVE_MATRIX_ACCUMULATOR",

            "NodeRecordOrUAV" : "LICOMPTYPE_NODE_RECORD_OR_UAV",
            "AnyNodeOutputRecord" : "LICOMPTYPE_ANY_NODE_OUTPUT_RECORD",
            "GroupNodeOutputRecords" : "LICOMPTYPE_GROUP_NODE_OUTPUT_RECORDS",
            "ThreadNodeOutputRecords" : "LICOMPTYPE_THREAD_NODE_OUTPUT_RECORDS",
=======
            "any_sampler": "LICOMPTYPE_ANY_SAMPLER",
>>>>>>> 96fcc60f
            }

# TODO HEKOTAS remove old intrinsics - end

        self.trans_rowcol = {
            "r": "IA_R",
            "c": "IA_C",
            "r2": "IA_R2",
            "c2": "IA_C2"}
        self.param_qual = {
            "in": "AR_QUAL_IN",
            "inout": "AR_QUAL_IN | AR_QUAL_OUT",
            "ref" : "AR_QUAL_REF",
            "out": "AR_QUAL_OUT",
            "col_major": "AR_QUAL_COLMAJOR",
            "row_major": "AR_QUAL_ROWMAJOR",
            "groupshared": "AR_QUAL_GROUPSHARED",
            }
        self.intrinsics = []
        self.load_intrinsics(intrinsic_defs)
        self.create_namespaces()
        self.populate_attributes()
        self.opcode_namespace = "hlsl::IntrinsicOp"

    def create_namespaces(self):
        last_ns = None
        self.namespaces = {}
        for i in sorted(self.intrinsics, key=lambda x: x.key):
            if last_ns is None or last_ns.name != i.ns:
                last_ns = db_hlsl_namespace(i.ns)
                self.namespaces[i.ns] = last_ns
            last_ns.intrinsics.append(i)

    def load_intrinsics(self, intrinsic_defs):
        import re
        blank_re = re.compile(r"^\s*$")
        comment_re = re.compile(r"^\s*//")
        namespace_beg_re = re.compile(r"^namespace\s+(\w+)\s*{\s*$")
        namespace_end_re = re.compile(r"^}\s*namespace\s*$")
        intrinsic_re = re.compile(r"^\s*([^(]+)\s+\[\[(\S*)\]\]\s+(\w+)\s*\(\s*([^)]*)\s*\)\s*(:\s*\w+\s*)?;$")
        operand_re = re.compile(r"^:\s*(\w+)\s*$")
        bracket_cleanup_re = re.compile(r"<\s*(\S+)\s*,\s*(\S+)\s*>") # change <a,b> to <a@> to help split params and parse
        params_split_re = re.compile(r"\s*,\s*")
        ws_split_re = re.compile(r"\s+")
        typeref_re = re.compile(r"\$type(\d+)$")
        type_matrix_re = re.compile(r"(\S+)<(\S+)@(\S+)>$")
        type_vector_re = re.compile(r"(\S+)<(\S+)>$")
        type_any_re = re.compile(r"(\S+)<>$")
        type_array_re = re.compile(r"(\S+)\[\]$")
        type_object_re = re.compile(r"""(
            sampler\w* | string |
            (?:RW)?(?:Texture\w*|ByteAddressBuffer) |
            WaveMatrix\w* | acceleration_struct | ray_desc |
            Node\w* | RWNode\w* | EmptyNode\w* |
            AnyNodeOutput\w* | NodeOutputRecord\w* | GroupShared\w*
            $)""", flags = re.VERBOSE)
        digits_re = re.compile(r"^\d+$")
        opt_param_match_re = re.compile(r"^\$match<(\S+)@(\S+)>$")
        ns_idx = 0
        num_entries = 0

        def add_flag(val, new_val):
            if val == "" or val == "0":
                return new_val
            return val + " | " + new_val

        def translate_rowcol(val):
            digits_match = digits_re.match(val)
            if digits_match:
                return val
            assert val in self.trans_rowcol, "unknown row/col %s" % val
            return self.trans_rowcol[val]

        def process_arg(desc, idx, done_args, intrinsic_name):
            "Process a single parameter description."
            opt_list = []
            desc = desc.strip()
            if desc == "...":
                param_name = "..."
                type_name = "..."
            else:
                opt_list = ws_split_re.split(desc)
                assert len(opt_list) > 0, "malformed parameter desc %s" % (desc)
                param_name = opt_list.pop()      # last token is name
                type_name = opt_list.pop() # next-to-last is type specifier

            param_qual = "0"
            template_id = str(idx)
            template_list = "LITEMPLATE_ANY"
            component_id = str(idx)
            component_list = "LICOMPTYPE_ANY"
            rows = "1"
            cols = "1"
            if type_name == "$classT":
                assert idx == 0, "'$classT' can only be used as the return type"
                # template_id may be -1 in other places other than return type, for example in Stream.Append().
                # $unspec is a shorthand for return types only though.
                template_id = "-1"
                component_id = "0"
                type_name = "void"
            if type_name == "$funcT":
                template_id = "-3"
                component_id = "0"
                type_name = "void"
            elif type_name == "...":
                assert idx != 0, "'...' can only be used in the parameter list"
                template_id = "-2"
                component_id = "0"
                type_name = "void"
            else:
                typeref_match = typeref_re.match(type_name)
                if typeref_match:
                    template_id = typeref_match.group(1)
                    component_id = template_id
                    assert idx != 1, "Can't use $type on the first argument"
                    assert template_id != "0", "Can't match an input to the return type"
                    done_idx = int(template_id) - 1
                    assert done_idx <= len(args) + 1, "$type must refer to a processed arg"
                    done_arg = done_args[done_idx]
                    type_name = done_arg.type_name

            # Determine matrix/vector/any/scalar/array/object type names.
            base_type = type_name
            def do_matrix(m):
                base_type, rows, cols = m.groups()
                template_list = "LITEMPLATE_MATRIX"
                return base_type, rows, cols, template_list
            def do_vector(m):
                base_type, cols = m.groups()
                template_list = "LITEMPLATE_VECTOR"
                return base_type, rows, cols, template_list
            def do_any(m):
                base_type = m.group(1)
                rows = "r"
                cols = "c"
                template_list = "LITEMPLATE_ANY"
                return base_type, rows, cols, template_list
            def do_array(m):
                base_type = m.group(1)
                cols = "c"
                template_list = "LITEMPLATE_ARRAY"
                return base_type, rows, cols, template_list
            def do_object(m):
                template_list = "LITEMPLATE_OBJECT"
                return base_type, rows, cols, template_list
            templates = [
                (do_matrix, type_matrix_re),
                (do_vector, type_vector_re),
                (do_any, type_any_re),
                (do_array, type_array_re),
                (do_object, type_object_re),
                ]
            for do, type_re in templates:
                m = type_re.match(type_name)
                if m:
                    base_type, rows, cols, template_list = do(m)
                    break
            else:
<<<<<<< HEAD
                template_list = "LITEMPLATE_SCALAR"

=======
                type_vector_match = type_vector_re.match(type_name)
                if type_vector_match:
                    base_type = type_vector_match.group(1)
                    cols = type_vector_match.group(2)
                    template_list = "LITEMPLATE_VECTOR"
                else:
                    type_any_match = type_any_re.match(type_name)
                    if type_any_match:
                        base_type = type_any_match.group(1)
                        rows = "r"
                        cols = "c"
                        template_list = "LITEMPLATE_ANY"
                    else:
                        base_type = type_name
                        if base_type.startswith("sampler") or base_type.startswith("string") or base_type.startswith("Texture") or base_type.startswith("wave") or base_type.startswith("acceleration_struct") or base_type.startswith("ray_desc") or base_type.startswith("any_sampler"):
                            template_list = "LITEMPLATE_OBJECT"
                        else:
                            template_list = "LITEMPLATE_SCALAR"
>>>>>>> 96fcc60f
            assert base_type in self.base_types, "Unknown base type '%s' in '%s'" % (base_type, desc)
            component_list = self.base_types[base_type]
            rows = translate_rowcol(rows)
            cols = translate_rowcol(cols)
            for opt in opt_list:
                if opt in self.param_qual:
                    param_qual = add_flag(param_qual, self.param_qual[opt])
                else:
                    opt_param_match_match = opt_param_match_re.match(opt)
                    assert opt_param_match_match, "Unknown parameter qualifier '%s'" % (opt)
                    template_id = opt_param_match_match.group(1)
                    component_id = opt_param_match_match.group(2)
            if component_list == "LICOMPTYPE_VOID":
                if type_name == "void":
                    template_list = "LITEMPLATE_VOID"
                    rows = "0"
                    cols = "0"
                    if template_id == "0":
                        param_qual = "0"
            # Keep these as numeric values.
            template_id_idx = int(template_id)
            component_id_idx = int(component_id)
            # Verify that references don't point to the right (except for the return value).
            assert idx == 0 or template_id_idx <= int(idx), "Argument '%s' has a forward reference" % (param_name)
            assert idx == 0 or component_id_idx <= int(idx), "Argument '%s' has a forward reference" % (param_name)
            if template_id == "-1":
                template_id = "INTRIN_TEMPLATE_FROM_TYPE"
            elif template_id == "-2":
                template_id = "INTRIN_TEMPLATE_VARARGS"
            elif template_id == "-3":
                template_id = "INTRIN_TEMPLATE_FROM_FUNCTION"
            if component_id == "-1":
                component_id = "INTRIN_COMPTYPE_FROM_TYPE_ELT0"
            if component_id == "-2":
                component_id = "INTRIN_COMPTYPE_FROM_NODEOUTPUT"
            return db_hlsl_intrisic_param(param_name, param_qual, template_id, template_list, component_id, component_list, rows, cols, type_name, idx, template_id_idx, component_id_idx)

        def process_attr(attr):
            attrs = attr.split(',')
            readonly = False          # Only read memory
            readnone = False          # Not read memory
            argmemonly = False        # Only reads memory through pointer arguments
            is_wave = False;          # Is wave-sensitive
            unsigned_op = ""          # Unsigned opcode if exist
            overload_param_index = -1 # Parameter determines the overload type, -1 means ret type.
            hidden = False
            for a in attrs:
                if (a == ""):
                    continue
                if (a == "ro"):
                    readonly = True
                    continue
                if (a == "rn"):
                    readnone = True
                    continue
                if (a == "amo"):
                    argmemonly = True
                    continue
                if (a == "wv"):
                    is_wave = True
                    continue
                if (a == "hidden"):
                    hidden = True
                    continue

                assign = a.split('=')

                if (len(assign) != 2):
                    assert False, "invalid attr %s" % (a)
                    continue
                d = assign[0]
                v = assign[1]
                if (d == "unsigned_op"):
                    unsigned_op = v
                    continue
                if (d == "overload"):
                    overload_param_index = int(v)
                    continue
                assert False, "invalid attr %s" % (a)

            return readonly, readnone, argmemonly, is_wave, unsigned_op, overload_param_index, hidden

        current_namespace = None
        for line in intrinsic_defs:
            if blank_re.match(line): continue
            if comment_re.match(line): continue
            match_obj = namespace_beg_re.match(line)
            if match_obj:
                assert not current_namespace, "cannot open namespace without closing prior one"
                current_namespace = match_obj.group(1)
                num_entries = 0
                ns_idx += 1
                continue
            if namespace_end_re.match(line):
                assert current_namespace, "cannot close namespace without previously opening it"
                current_namespace = None
                continue
            match_obj = intrinsic_re.match(line)
            if match_obj:
                assert current_namespace, "instruction missing namespace %s" % (line)
                # Get a D3D-style operand name for the instruction.
                # Unused for DXIL.
                opts = match_obj.group(1)
                attr = match_obj.group(2)
                name = match_obj.group(3)
                params = match_obj.group(4)
                op = match_obj.group(5)
                if op:
                    operand_match = operand_re.match(op)
                    if operand_match:
                        op = operand_match.group(1)
                if not op:
                    op = name
                readonly, readnone, argmemonly, is_wave, unsigned_op, overload_param_index, hidden = process_attr(attr)
                # Add an entry for this intrinsic.
                if bracket_cleanup_re.search(opts):
                    opts = bracket_cleanup_re.sub(r"<\1@\2>", opts)
                if bracket_cleanup_re.search(params):
                    params = bracket_cleanup_re.sub(r"<\g<1>@\2>", params)
                ret_desc = "out " + opts + " " + name
                if len(params) > 0:
                    in_args = params_split_re.split(params)
                else:
                    in_args = []
                arg_idx = 1
                args = []
                for in_arg in in_args:
                    args.append(process_arg(in_arg, arg_idx, args, name))
                    arg_idx += 1
                # We have to process the return type description last
                # to match the compiler's handling of it and allow
                # the return type to match an input type.
                # It needs to be the first entry, so prepend it.
                args.insert(0, process_arg(ret_desc, 0, args, name))
                # TODO: verify a single level of indirection
                self.intrinsics.append(db_hlsl_intrinsic(
                    name, num_entries, op, args, current_namespace, ns_idx, "pending doc for " + name,
                    readonly, readnone, argmemonly, is_wave, unsigned_op, overload_param_index, hidden))
                num_entries += 1
                continue
            assert False, "cannot parse line %s" % (line)

    def populate_attributes(self):
        "Populate basic definitions for attributes."
        attributes = []
        def add_attr(title_name, scope, doc):
            attributes.append(db_hlsl_attribute(title_name, scope, [], doc))
        def add_attr_arg(title_name, scope, args, doc):
            attributes.append(db_hlsl_attribute(title_name, scope, args, doc))
        add_attr("Allow_UAV_Condition", "l", "Allows a compute shader loop termination condition to be based off of a UAV read. The loop must not contain synchronization intrinsics")
        add_attr("Branch", "c", "Evaluate only one side of the if statement depending on the given condition")
        add_attr("Call", "s", "The bodies of the individual cases in the switch will be moved into hardware subroutines and the switch will be a series of subroutine calls")
        add_attr("EarlyDepthStencil", "f", "Forces depth-stencil testing before a shader executes")
        add_attr("FastOpt", "l", "Reduces the compile time but produces less aggressive optimizations")
        add_attr("Flatten", "c", "Evaluate both sides of the if statement and choose between the two resulting values")
        add_attr("ForceCase", "s", "Force a switch statement in the hardware")
        add_attr("Loop", "l", "Generate code that uses flow control to execute each iteration of the loop")
        add_attr_arg("ClipPlanes", "f", "Optional list of clip planes", [{"name":"ClipPlane", "type":"int", "count":6}])
        add_attr_arg("Domain", "f", "Defines the patch type used in the HS", [{"name":"DomainType", type:"string"}])
        add_attr_arg("Instance", "f", "Use this attribute to instance a geometry shader", [{"name":"Count", "type":"int"}])
        add_attr_arg("MaxTessFactor", "f", "Indicates the maximum value that the hull shader would return for any tessellation factor.", [{"name":"Count", "type":"int"}])
        add_attr_arg("MaxVertexCount", "f", "maxvertexcount doc", [{"name":"Count", "type":"int"}])
        add_attr_arg("NumThreads", "f", "Defines the number of threads to be executed in a single thread group.", [{"name":"x", "type":"int"},{"name":"z", "type":"int"},{"name":"y", "type":"int"}])
        add_attr_arg("OutputControlPoints", "f", "Defines the number of output control points per thread that will be created in the hull shader", [{"name":"Count", "type":"int"}])
        add_attr_arg("OutputTopology", "f", "Defines the output primitive type for the tessellator", [{"name":"Topology", "type":"string"}])
        add_attr_arg("Partitioning", "f", "Defines the tesselation scheme to be used in the hull shader", [{"name":"Scheme", "type":"scheme"}])
        add_attr_arg("PatchConstantFunc", "f", "Defines the function for computing patch constant data", [{"name":"FunctionName", "type":"string"}])
        add_attr_arg("RootSignature", "f", "RootSignature doc", [{"name":"SignatureName", "type":"string"}])
        add_attr_arg("Unroll", "l", "Unroll the loop until it stops executing or a max count", [{"name":"Count", "type":"int"}])
        self.attributes = attributes


if __name__ == "__main__":
    db = db_dxil()
    print(db)
    db.print_stats()<|MERGE_RESOLUTION|>--- conflicted
+++ resolved
@@ -3170,7 +3170,7 @@
             "p32u8" : "LICOMPTYPE_UINT8_4PACKED",
             "any_int16or32": "LICOMPTYPE_ANY_INT16_OR_32",
             "sint16or32_only": "LICOMPTYPE_SINT16_OR_32_ONLY",
-<<<<<<< HEAD
+            "any_sampler": "LICOMPTYPE_ANY_SAMPLER",
             "ByteAddressBuffer": "LICOMPTYPE_BYTEADDRESSBUFFER",
             "RWByteAddressBuffer": "LICOMPTYPE_RWBYTEADDRESSBUFFER",
             "WaveMatrixLeft": "LICOMPTYPE_WAVE_MATRIX_LEFT",
@@ -3183,9 +3183,6 @@
             "AnyNodeOutputRecord" : "LICOMPTYPE_ANY_NODE_OUTPUT_RECORD",
             "GroupNodeOutputRecords" : "LICOMPTYPE_GROUP_NODE_OUTPUT_RECORDS",
             "ThreadNodeOutputRecords" : "LICOMPTYPE_THREAD_NODE_OUTPUT_RECORDS",
-=======
-            "any_sampler": "LICOMPTYPE_ANY_SAMPLER",
->>>>>>> 96fcc60f
             }
 
 # TODO HEKOTAS remove old intrinsics - end
@@ -3344,10 +3341,6 @@
                     base_type, rows, cols, template_list = do(m)
                     break
             else:
-<<<<<<< HEAD
-                template_list = "LITEMPLATE_SCALAR"
-
-=======
                 type_vector_match = type_vector_re.match(type_name)
                 if type_vector_match:
                     base_type = type_vector_match.group(1)
@@ -3366,7 +3359,6 @@
                             template_list = "LITEMPLATE_OBJECT"
                         else:
                             template_list = "LITEMPLATE_SCALAR"
->>>>>>> 96fcc60f
             assert base_type in self.base_types, "Unknown base type '%s' in '%s'" % (base_type, desc)
             component_list = self.base_types[base_type]
             rows = translate_rowcol(rows)
