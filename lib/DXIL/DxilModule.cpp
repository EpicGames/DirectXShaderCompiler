--- conflicted
+++ resolved
@@ -380,18 +380,9 @@
            "only works for CS/MS/AS profiles");
   DxilFunctionProps &props = m_DxilEntryPropsMap.begin()->second->props;
   DXASSERT_NOMSG(m_pSM->GetKind() == props.shaderKind);
-<<<<<<< HEAD
   props.numThreads[0] = x;
   props.numThreads[1] = y;
   props.numThreads[2] = z;
-=======
-  unsigned *numThreads = props.IsCS()   ? props.ShaderProps.CS.numThreads
-                         : props.IsMS() ? props.ShaderProps.MS.numThreads
-                                        : props.ShaderProps.AS.numThreads;
-  numThreads[0] = x;
-  numThreads[1] = y;
-  numThreads[2] = z;
->>>>>>> 37ed6138
 }
 unsigned DxilModule::GetNumThreads(unsigned idx) const {
   DXASSERT(m_DxilEntryPropsMap.size() == 1 &&
@@ -403,14 +394,7 @@
     return 0;
   const DxilFunctionProps &props = m_DxilEntryPropsMap.begin()->second->props;
   DXASSERT_NOMSG(m_pSM->GetKind() == props.shaderKind);
-<<<<<<< HEAD
   return props.numThreads[idx];
-=======
-  const unsigned *numThreads = props.IsCS()   ? props.ShaderProps.CS.numThreads
-                               : props.IsMS() ? props.ShaderProps.MS.numThreads
-                                              : props.ShaderProps.AS.numThreads;
-  return numThreads[idx];
->>>>>>> 37ed6138
 }
 
 void DxilModule::SetWaveSize(unsigned size) {
