--- conflicted
+++ resolved
@@ -1531,16 +1531,7 @@
           ConstMDToUint32(pProps->getOperand(idx++));
     break;
   case DXIL::ShaderKind::Mesh:
-<<<<<<< HEAD
     DeserializeNumThreads();
-=======
-    props->ShaderProps.MS.numThreads[0] =
-        ConstMDToUint32(pProps->getOperand(idx++));
-    props->ShaderProps.MS.numThreads[1] =
-        ConstMDToUint32(pProps->getOperand(idx++));
-    props->ShaderProps.MS.numThreads[2] =
-        ConstMDToUint32(pProps->getOperand(idx++));
->>>>>>> d949f78f
     props->ShaderProps.MS.maxVertexCount =
         ConstMDToUint32(pProps->getOperand(idx++));
     props->ShaderProps.MS.maxPrimitiveCount =
@@ -1551,16 +1542,7 @@
         ConstMDToUint32(pProps->getOperand(idx++));
     break;
   case DXIL::ShaderKind::Amplification:
-<<<<<<< HEAD
     DeserializeNumThreads();
-=======
-    props->ShaderProps.AS.numThreads[0] =
-        ConstMDToUint32(pProps->getOperand(idx++));
-    props->ShaderProps.AS.numThreads[1] =
-        ConstMDToUint32(pProps->getOperand(idx++));
-    props->ShaderProps.AS.numThreads[2] =
-        ConstMDToUint32(pProps->getOperand(idx++));
->>>>>>> d949f78f
     props->ShaderProps.AS.payloadSizeInBytes =
         ConstMDToUint32(pProps->getOperand(idx++));
     break;
@@ -1627,20 +1609,20 @@
     DXIL::PrimitiveTopology topo = DXIL::PrimitiveTopology::Undefined;
     unsigned activeStreamMask = 0;
     for (size_t i = 0;
-      i < _countof(props.ShaderProps.GS.streamPrimitiveTopologies); ++i) {
+         i < _countof(props.ShaderProps.GS.streamPrimitiveTopologies); ++i) {
       if (props.ShaderProps.GS.streamPrimitiveTopologies[i] !=
-        DXIL::PrimitiveTopology::Undefined) {
+          DXIL::PrimitiveTopology::Undefined) {
         activeStreamMask |= 1 << i;
         DXASSERT_NOMSG(topo == DXIL::PrimitiveTopology::Undefined ||
-          topo ==
-          props.ShaderProps.GS.streamPrimitiveTopologies[i]);
+                       topo ==
+                           props.ShaderProps.GS.streamPrimitiveTopologies[i]);
         topo = props.ShaderProps.GS.streamPrimitiveTopologies[i];
       }
     }
     MDTuple *pMDTuple =
-      EmitDxilGSState(props.ShaderProps.GS.inputPrimitive,
-        props.ShaderProps.GS.maxVertexCount, activeStreamMask,
-        topo, props.ShaderProps.GS.instanceCount);
+        EmitDxilGSState(props.ShaderProps.GS.inputPrimitive,
+                        props.ShaderProps.GS.maxVertexCount, activeStreamMask,
+                        topo, props.ShaderProps.GS.instanceCount);
     MDVals.emplace_back(pMDTuple);
   } break;
     // Domain shader.
@@ -1655,8 +1637,8 @@
     auto &HS = props.ShaderProps.HS;
     MDVals.emplace_back(Uint32ToConstMD(DxilMDHelper::kDxilHSStateTag));
     MDTuple *pMDTuple = EmitDxilHSState(
-      HS.patchConstantFunc, HS.inputControlPoints, HS.outputControlPoints,
-      HS.domain, HS.partition, HS.outputPrimitive, HS.maxTessFactor);
+        HS.patchConstantFunc, HS.inputControlPoints, HS.outputControlPoints,
+        HS.domain, HS.partition, HS.outputPrimitive, HS.maxTessFactor);
     MDVals.emplace_back(pMDTuple);
   } break;
     // Raytracing.
@@ -1664,45 +1646,39 @@
   case DXIL::ShaderKind::ClosestHit: {
     MDVals.emplace_back(Uint32ToConstMD(kDxilRayPayloadSizeTag));
     MDVals.emplace_back(
-      Uint32ToConstMD(props.ShaderProps.Ray.payloadSizeInBytes));
+        Uint32ToConstMD(props.ShaderProps.Ray.payloadSizeInBytes));
 
     MDVals.emplace_back(Uint32ToConstMD(kDxilRayAttribSizeTag));
     MDVals.emplace_back(
-      Uint32ToConstMD(props.ShaderProps.Ray.attributeSizeInBytes));
+        Uint32ToConstMD(props.ShaderProps.Ray.attributeSizeInBytes));
   } break;
   case DXIL::ShaderKind::Miss:
   case DXIL::ShaderKind::Callable: {
     MDVals.emplace_back(Uint32ToConstMD(kDxilRayPayloadSizeTag));
 
     MDVals.emplace_back(
-      Uint32ToConstMD(props.ShaderProps.Ray.payloadSizeInBytes));
+        Uint32ToConstMD(props.ShaderProps.Ray.payloadSizeInBytes));
   } break;
   case DXIL::ShaderKind::Mesh: {
     auto &MS = props.ShaderProps.MS;
     MDVals.emplace_back(Uint32ToConstMD(DxilMDHelper::kDxilMSStateTag));
-<<<<<<< HEAD
-    MDTuple *pMDTuple = EmitDxilMSState(props.numThreads,
-      MS.maxVertexCount,
-      MS.maxPrimitiveCount,
-      MS.outputTopology,
-      MS.payloadSizeInBytes);
-=======
-    MDTuple *pMDTuple =
-        EmitDxilMSState(MS.numThreads, MS.maxVertexCount, MS.maxPrimitiveCount,
-                        MS.outputTopology, MS.payloadSizeInBytes);
->>>>>>> d949f78f
+    MDTuple *pMDTuple = EmitDxilMSState(props.numThreads, MS.maxVertexCount,
+                                        MS.maxPrimitiveCount, MS.outputTopology,
+                                        MS.payloadSizeInBytes);
     MDVals.emplace_back(pMDTuple);
   } break;
   case DXIL::ShaderKind::Amplification: {
     auto &AS = props.ShaderProps.AS;
     MDVals.emplace_back(Uint32ToConstMD(DxilMDHelper::kDxilASStateTag));
-    MDTuple *pMDTuple = EmitDxilASState(props.numThreads, AS.payloadSizeInBytes);
+    MDTuple *pMDTuple =
+        EmitDxilASState(props.numThreads, AS.payloadSizeInBytes);
     MDVals.emplace_back(pMDTuple);
   } break;
   case DXIL::ShaderKind::Node: {
-    // The Node specific properties have already been handled by 
+    // The Node specific properties have already been handled by
     // EmitDxilNodeState function above. Here we emit the metadata for those
-    // Node shader attributes that are shared with other shader types (only CS for now) 
+    // Node shader attributes that are shared with other shader types (only CS
+    // for now)
     MDVals.emplace_back(Uint32ToConstMD(DxilMDHelper::kDxilNumThreadsTag));
     vector<Metadata *> NumThreadVals;
     NumThreadVals.emplace_back(Uint32ToConstMD(props.numThreads[0]));
@@ -1937,7 +1913,8 @@
   }
 }
 
-void DxilMDHelper::SerializeNodeProps(SmallVectorImpl<llvm::Metadata *> &MDVals, unsigned &valIdx,
+void DxilMDHelper::SerializeNodeProps(SmallVectorImpl<llvm::Metadata *> &MDVals,
+                                      unsigned &valIdx,
                                       const hlsl::DxilFunctionProps *props) {
   auto &NodeProps = props->Node;
 
@@ -1994,8 +1971,10 @@
   NodeProps.IsProgramEntry = ConstMDToBool(pProps->getOperand(idx++));
   props->NodeShaderID.Name = StringMDToString(pProps->getOperand(idx++));
   props->NodeShaderID.Index = ConstMDToUint32(pProps->getOperand(idx++));
-  props->NodeShaderSharedInput.Name = StringMDToString(pProps->getOperand(idx++));
-  props->NodeShaderSharedInput.Index = ConstMDToUint32(pProps->getOperand(idx++));
+  props->NodeShaderSharedInput.Name =
+      StringMDToString(pProps->getOperand(idx++));
+  props->NodeShaderSharedInput.Index =
+      ConstMDToUint32(pProps->getOperand(idx++));
   NodeProps.LocalRootArgumentsTableIndex =
       ConstMDToUint32(pProps->getOperand(idx++));
   NodeProps.DispatchGrid[0] = ConstMDToUint32(pProps->getOperand(idx++));
@@ -2028,8 +2007,7 @@
             ConstMDToUint32(pProps->getOperand(idx++)));
     nodeoutput.RecordType.SV_DispatchGrid.NumComponents =
         ConstMDToUint32(pProps->getOperand(idx++));
-    nodeoutput.OutputID.Name =
-        StringMDToString(pProps->getOperand(idx++));
+    nodeoutput.OutputID.Name = StringMDToString(pProps->getOperand(idx++));
     nodeoutput.OutputID.Index = ConstMDToUint32(pProps->getOperand(idx++));
     nodeoutput.MaxRecords = ConstMDToUint32(pProps->getOperand(idx++));
     nodeoutput.MaxRecordsSharedWith = ConstMDToInt32(pProps->getOperand(idx++));
@@ -2065,7 +2043,7 @@
     MDVals.push_back(Uint32ToConstMD(props->ShaderProps.GS.maxVertexCount));
     MDVals.push_back(Uint32ToConstMD(props->ShaderProps.GS.instanceCount));
     for (size_t i = 0;
-      i < _countof(props->ShaderProps.GS.streamPrimitiveTopologies); ++i)
+         i < _countof(props->ShaderProps.GS.streamPrimitiveTopologies); ++i)
       MDVals.push_back(Uint8ToConstMD(
           (uint8_t)props->ShaderProps.GS.streamPrimitiveTopologies[i]));
     break;
@@ -2656,7 +2634,6 @@
       ConstMDToUint32(pTupleMD->getOperand(kDxilASStatePayloadSizeInBytes));
 }
 
-<<<<<<< HEAD
 void DxilMDHelper::EmitDxilNodeState(std::vector<llvm::Metadata *> &MDVals,
                                      const DxilFunctionProps &props) {
   auto &Node = props.Node;
@@ -2825,7 +2802,7 @@
     unsigned Tag = DxilMDHelper::ConstMDToUint32(pTupleMD->getOperand(iNode));
     const MDOperand &MDO = pTupleMD->getOperand(iNode + 1);
     IFTBOOL(MDO.get() != nullptr, DXC_E_INCORRECT_DXIL_METADATA);
-    
+
     switch (Tag) {
     case DxilMDHelper::kDxilNodeIOFlagsTag: {
       Node.Flags = NodeFlags(ConstMDToUint32(MDO));
@@ -2871,11 +2848,8 @@
   return Node;
 }
 
-void DxilMDHelper::AddCounterIfNonZero(uint32_t value, StringRef name, vector<Metadata*> &MDVals) {
-=======
 void DxilMDHelper::AddCounterIfNonZero(uint32_t value, StringRef name,
                                        vector<Metadata *> &MDVals) {
->>>>>>> d949f78f
   if (value) {
     MDVals.emplace_back(MDString::get(m_Ctx, name));
     MDVals.emplace_back(Uint32ToConstMD(value));
