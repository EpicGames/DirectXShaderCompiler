///////////////////////////////////////////////////////////////////////////////
//                                                                           //
// ValidationTest.cpp                                                        //
// Copyright (C) Microsoft Corporation. All rights reserved.                 //
// Licensed under the MIT license. See COPYRIGHT in the project root for     //
// full license information.                                                 //
//                                                                           //
//                                                                           //
///////////////////////////////////////////////////////////////////////////////

#include <memory>
#include <vector>
#include <string>
#include <algorithm>

#include "llvm/ADT/StringRef.h"
#include "llvm/Support/Regex.h"
#include "llvm/ADT/ArrayRef.h"

#include <atlbase.h>

#include "WexTestClass.h"
#include "DxcTestUtils.h"
#include "HlslTestUtils.h"

using namespace std;

void CheckOperationSucceeded(IDxcOperationResult *pResult, IDxcBlob **ppBlob) {
  HRESULT status;
  VERIFY_SUCCEEDED(pResult->GetStatus(&status));
  VERIFY_SUCCEEDED(status);
  VERIFY_SUCCEEDED(pResult->GetResult(ppBlob));
}

std::string DisassembleProgram(dxc::DxcDllSupport &dllSupport,
                               IDxcBlob *pProgram) {
  CComPtr<IDxcCompiler> pCompiler;
  CComPtr<IDxcBlobEncoding> pDisassembly;

  if (!dllSupport.IsEnabled()) {
    VERIFY_SUCCEEDED(dllSupport.Initialize());
  }

  VERIFY_SUCCEEDED(dllSupport.CreateInstance(CLSID_DxcCompiler, &pCompiler));
  VERIFY_SUCCEEDED(pCompiler->Disassemble(pProgram, &pDisassembly));
  return BlobToUtf8(pDisassembly);
}

class ValidationTest
{
public:
  BEGIN_TEST_CLASS(ValidationTest)
    TEST_METHOD_PROPERTY(L"Priority", L"0")
  END_TEST_CLASS()

  TEST_METHOD(WhenCorrectThenOK);
  TEST_METHOD(WhenMisalignedThenFail);
  TEST_METHOD(WhenEmptyFileThenFail);
  TEST_METHOD(WhenIncorrectMagicThenFail);
  TEST_METHOD(WhenIncorrectTargetTripleThenFail);
  TEST_METHOD(WhenIncorrectModelThenFail);
  TEST_METHOD(WhenIncorrectPSThenFail);

  TEST_METHOD(WhenWaveAffectsGradientThenFail);

  TEST_METHOD(WhenMultipleModulesThenFail);
  TEST_METHOD(WhenUnexpectedEOFThenFail);
  TEST_METHOD(WhenUnknownBlocksThenFail);

  TEST_METHOD(LoadOutputControlPointNotInPatchConstantFunction);
  TEST_METHOD(StorePatchControlNotInPatchConstantFunction);
  TEST_METHOD(OutputControlPointIDInPatchConstantFunction);
  TEST_METHOD(GsVertexIDOutOfBound)
  TEST_METHOD(StreamIDOutOfBound)
  TEST_METHOD(SignatureStreamIDForNonGS)
  TEST_METHOD(TypedUAVStoreFullMask0)
  TEST_METHOD(TypedUAVStoreFullMask1)
  TEST_METHOD(Recursive)
  TEST_METHOD(Recursive2)
  TEST_METHOD(UserDefineFunction)
  TEST_METHOD(ResourceRangeOverlap0)
  TEST_METHOD(ResourceRangeOverlap1)
  TEST_METHOD(ResourceRangeOverlap2)
  TEST_METHOD(ResourceRangeOverlap3)
  TEST_METHOD(CBufferOverlap0)
  TEST_METHOD(CBufferOverlap1)
  TEST_METHOD(ControlFlowHint)
  TEST_METHOD(ControlFlowHint1)
  TEST_METHOD(ControlFlowHint2)
  TEST_METHOD(SemanticLength1)
  TEST_METHOD(SemanticLength64)
  TEST_METHOD(PullModelPosition)
  TEST_METHOD(StructBufStrideAlign)
  TEST_METHOD(StructBufStrideOutOfBound)
  TEST_METHOD(StructBufGlobalCoherentAndCounter)
  TEST_METHOD(StructBufLoadCoordinates)
  TEST_METHOD(StructBufStoreCoordinates)
  TEST_METHOD(TypedBufRetType)
  TEST_METHOD(VsInputSemantic)
  TEST_METHOD(VsOutputSemantic)
  TEST_METHOD(HsInputSemantic)
  TEST_METHOD(HsOutputSemantic)
  TEST_METHOD(PatchConstSemantic)
  TEST_METHOD(DsInputSemantic)
  TEST_METHOD(DsOutputSemantic)
  TEST_METHOD(GsInputSemantic)
  TEST_METHOD(GsOutputSemantic)
  TEST_METHOD(PsInputSemantic)
  TEST_METHOD(PsOutputSemantic)
  TEST_METHOD(ArrayOfSVTarget)
  TEST_METHOD(InfiniteLog)
  TEST_METHOD(InfiniteAsin)
  TEST_METHOD(InfiniteAcos)
  TEST_METHOD(InfiniteDdxDdy)
  TEST_METHOD(IDivByZero)
  TEST_METHOD(UDivByZero)
  TEST_METHOD(UnusedMetadata)
  TEST_METHOD(MemoryOutOfBound)
  TEST_METHOD(AddrSpaceCast)
  TEST_METHOD(PtrBitCast)
  TEST_METHOD(MinPrecisionBitCast)
  TEST_METHOD(StructBitCast)
  TEST_METHOD(MultiDimArray)
  TEST_METHOD(NoFunctionParam)

  TEST_METHOD(ClipCullMaxComponents)
  TEST_METHOD(ClipCullMaxRows)
  TEST_METHOD(DuplicateSysValue)
  TEST_METHOD(SemTargetMax)
  TEST_METHOD(SemTargetIndexMatchesRow)
  TEST_METHOD(SemTargetCol0)
  TEST_METHOD(SemIndexMax)
  TEST_METHOD(SemTessFactorIndexMax)
  TEST_METHOD(SemInsideTessFactorIndexMax)
  TEST_METHOD(SemShouldBeAllocated)
  TEST_METHOD(SemShouldNotBeAllocated)
  TEST_METHOD(SemComponentOrder)
  TEST_METHOD(SemComponentOrder2)
  TEST_METHOD(SemComponentOrder3)
  TEST_METHOD(SemIndexConflictArbSV)
  TEST_METHOD(SemIndexConflictTessfactors)
  TEST_METHOD(SemIndexConflictTessfactors2)
  TEST_METHOD(SemRowOutOfRange)
  TEST_METHOD(SemPackOverlap)
  TEST_METHOD(SemPackOverlap2)
  TEST_METHOD(SemMultiDepth)

  TEST_METHOD(WhenInstrDisallowedThenFail);
  TEST_METHOD(WhenDepthNotFloatThenFail);
  TEST_METHOD(BarrierFail);
  TEST_METHOD(CBufferLegacyOutOfBoundFail);
  TEST_METHOD(CBufferOutOfBoundFail);
  TEST_METHOD(CsThreadSizeFail);
  TEST_METHOD(DeadLoopFail);
  TEST_METHOD(EvalFail);
  TEST_METHOD(GetDimCalcLODFail);
  TEST_METHOD(HsAttributeFail);
  TEST_METHOD(InnerCoverageFail);
  TEST_METHOD(InterpChangeFail);
  TEST_METHOD(InterpOnIntFail);
  TEST_METHOD(InvalidSigCompTyFail);
  TEST_METHOD(MultiStream2Fail);
  TEST_METHOD(PhiTGSMFail);
  TEST_METHOD(ReducibleFail);
  TEST_METHOD(SampleBiasFail);
  TEST_METHOD(SamplerKindFail);
  TEST_METHOD(SemaOverlapFail);
  TEST_METHOD(SigOutOfRangeFail);
  TEST_METHOD(SigOverlapFail);
  TEST_METHOD(SimpleHs1Fail);
  TEST_METHOD(SimpleHs3Fail);
  TEST_METHOD(SimpleHs4Fail);
  TEST_METHOD(SimpleDs1Fail);
  TEST_METHOD(SimpleGs1Fail);
  TEST_METHOD(UavBarrierFail);
  TEST_METHOD(UndefValueFail);
  TEST_METHOD(UpdateCounterFail);

  TEST_METHOD(WhenSmUnknownThenFail);
  TEST_METHOD(WhenSmLegacyThenFail);

  TEST_METHOD(WhenMetaFlagsUsageDeclThenOK);
  TEST_METHOD(WhenMetaFlagsUsageThenFail);

  dxc::DxcDllSupport m_dllSupport;

  void TestCheck(LPCWSTR name) {
    std::wstring fullPath = hlsl_test::GetPathToHlslDataFile(name);
    FileRunTestResult t = FileRunTestResult::RunFromFileCommands(fullPath.c_str());
    if (t.RunResult != 0) {
      CA2W commentWide(t.ErrorMessage.c_str(), CP_UTF8);
      WEX::Logging::Log::Comment(commentWide);
      WEX::Logging::Log::Error(L"Run result is not zero");
    }
  }

  bool CheckOperationResultMsg(IDxcOperationResult *pResult,
                               const char *pErrorMsg, bool maySucceedAnyway,
                               bool bRegex) {
    HRESULT status;
    VERIFY_SUCCEEDED(pResult->GetStatus(&status));
    if (pErrorMsg == nullptr) {
      VERIFY_SUCCEEDED(status);
    }
    else {
      if (SUCCEEDED(status) && maySucceedAnyway) {
        return false;
      }
      //VERIFY_FAILED(status);
      CComPtr<IDxcBlobEncoding> text;
      VERIFY_SUCCEEDED(pResult->GetErrorBuffer(&text));
      if (bRegex) {
        llvm::Regex RE(pErrorMsg);
        std::string reErrors;
        VERIFY_IS_TRUE(RE.isValid(reErrors));
        VERIFY_IS_TRUE(RE.match(llvm::StringRef((const char *)text->GetBufferPointer(), text->GetBufferSize())));
      } else {
        const char *pStart = (const char *)text->GetBufferPointer();
        const char *pEnd = pStart + text->GetBufferSize();
        const char *pMatch = std::search(pStart, pEnd, pErrorMsg, pErrorMsg + strlen(pErrorMsg));
        if (pEnd == pMatch) {
          WEX::Logging::Log::Comment(WEX::Common::String().Format(
              L"Unable to find '%S' in text:\r\n%.*S", pErrorMsg, (pEnd - pStart),
              pStart));
        }
        VERIFY_ARE_NOT_EQUAL(pEnd, pMatch);
      }
    }
    return true;
  }

  void CheckValidationMsg(IDxcBlob *pBlob, const char *pErrorMsg, bool bRegex = false) {
    CComPtr<IDxcValidator> pValidator;
    CComPtr<IDxcOperationResult> pResult;

    if (!m_dllSupport.IsEnabled()) {
      VERIFY_SUCCEEDED(m_dllSupport.Initialize());
    }

    VERIFY_SUCCEEDED(m_dllSupport.CreateInstance(CLSID_DxcValidator, &pValidator));
    VERIFY_SUCCEEDED(pValidator->Validate(pBlob, DxcValidatorFlags_Default, &pResult));

    CheckOperationResultMsg(pResult, pErrorMsg, false, bRegex);
  }

  void CheckValidationMsg(const char *pBlob, size_t blobSize, const char *pErrorMsg, bool bRegex = false) {
    if (!m_dllSupport.IsEnabled()) {
      VERIFY_SUCCEEDED(m_dllSupport.Initialize());
    }
    CComPtr<IDxcLibrary> pLibrary;
    CComPtr<IDxcBlobEncoding> pBlobEncoding; // Encoding doesn't actually matter, it's binary.
    VERIFY_SUCCEEDED(m_dllSupport.CreateInstance(CLSID_DxcLibrary, &pLibrary));
    VERIFY_SUCCEEDED(pLibrary->CreateBlobWithEncodingFromPinned((LPBYTE)pBlob, blobSize, CP_UTF8, &pBlobEncoding));
    CheckValidationMsg(pBlobEncoding, pErrorMsg, bRegex);
  }

  void CompileSource(IDxcBlobEncoding *pSource, LPCSTR pShaderModel,
                     IDxcBlob **pResultBlob) {
    CComPtr<IDxcCompiler> pCompiler;
    CComPtr<IDxcOperationResult> pResult;
    CComPtr<IDxcBlob> pProgram;

    if (!m_dllSupport.IsEnabled()) {
      VERIFY_SUCCEEDED(m_dllSupport.Initialize());
    }

    CA2W shWide(pShaderModel, CP_UTF8);
    VERIFY_SUCCEEDED(
        m_dllSupport.CreateInstance(CLSID_DxcCompiler, &pCompiler));
    VERIFY_SUCCEEDED(pCompiler->Compile(pSource, L"hlsl.hlsl", L"main",
                                        shWide, nullptr, 0, nullptr, 0, nullptr,
                                        &pResult));
    VERIFY_SUCCEEDED(pResult->GetResult(pResultBlob));
  }

  void CompileSource(LPCSTR pSource, LPCSTR pShaderModel,
                     IDxcBlob **pResultBlob) {
    if (!m_dllSupport.IsEnabled()) {
      VERIFY_SUCCEEDED(m_dllSupport.Initialize());
    }
    CComPtr<IDxcBlobEncoding> pSourceBlob;
    Utf8ToBlob(m_dllSupport, pSource, &pSourceBlob);
    CompileSource(pSourceBlob, pShaderModel, pResultBlob);
  }

  void DisassembleProgram(IDxcBlob *pProgram, std::string *text) {
    *text = ::DisassembleProgram(m_dllSupport, pProgram);
  }

  void RewriteAssemblyCheckMsg(LPCSTR pSource, LPCSTR pShaderModel,
                               llvm::ArrayRef<LPCSTR> pLookFors, llvm::ArrayRef<LPCSTR> pReplacements,
                               LPCSTR pErrorMsg, bool bRegex = false) {
    CComPtr<IDxcBlob> pText;
    CComPtr<IDxcBlobEncoding> pSourceBlob;
    
    if (!m_dllSupport.IsEnabled()) {
      VERIFY_SUCCEEDED(m_dllSupport.Initialize());
    }

    Utf8ToBlob(m_dllSupport, pSource, &pSourceBlob);

    RewriteAssemblyToText(pSourceBlob, pShaderModel, pLookFors, pReplacements, &pText, bRegex);

    CComPtr<IDxcAssembler> pAssembler;
    CComPtr<IDxcOperationResult> pAssembleResult;
    VERIFY_SUCCEEDED(
        m_dllSupport.CreateInstance(CLSID_DxcAssembler, &pAssembler));
    VERIFY_SUCCEEDED(pAssembler->AssembleToContainer(pText, &pAssembleResult));

    if (!CheckOperationResultMsg(pAssembleResult, pErrorMsg, true, bRegex)) {
      // Assembly succeeded, try validation.
      CComPtr<IDxcBlob> pBlob;
      VERIFY_SUCCEEDED(pAssembleResult->GetResult(&pBlob));
      CheckValidationMsg(pBlob, pErrorMsg, bRegex);
    }
  }

  void RewriteAssemblyToText(IDxcBlobEncoding *pSource, LPCSTR pShaderModel,
                             llvm::ArrayRef<LPCSTR> pLookFors, llvm::ArrayRef<LPCSTR> pReplacements,
                             IDxcBlob **pBlob, bool bRegex = false) {
    CComPtr<IDxcBlob> pProgram;
    std::string disassembly;
    CompileSource(pSource, pShaderModel, &pProgram);
    DisassembleProgram(pProgram, &disassembly);
    for (unsigned i = 0; i < pLookFors.size(); ++i) {
      LPCSTR pLookFor = pLookFors[i];
      LPCSTR pReplacement = pReplacements[i];
      if (pLookFor && *pLookFor) {
        if (bRegex) {
          llvm::Regex RE(pLookFor);
          std::string reErrors;
          VERIFY_IS_TRUE(RE.isValid(reErrors));
          std::string replaced = RE.sub(pReplacement, disassembly, &reErrors);
          VERIFY_ARE_NOT_EQUAL(disassembly, replaced);
          VERIFY_IS_TRUE(reErrors.empty());
          disassembly = std::move(replaced);
        } else {
          bool found = false;
          size_t pos = 0;
          size_t lookForLen = strlen(pLookFor);
          size_t replaceLen = strlen(pReplacement);
          for (;;) {
            pos = disassembly.find(pLookFor, pos);
            if (pos == std::string::npos)
              break;
            found = true; // at least once
            disassembly.replace(pos, lookForLen, pReplacement);
            pos += replaceLen;
          }
          VERIFY_IS_TRUE(found);
        }
      }
    }
    Utf8ToBlob(m_dllSupport, disassembly.c_str(), pBlob);
  }
  
  void RewriteAssemblyCheckMsg(LPCWSTR name, LPCSTR pShaderModel,
                               llvm::ArrayRef<LPCSTR> pLookFors, llvm::ArrayRef<LPCSTR> pReplacements,
                               LPCSTR pErrorMsg, bool bRegex = false) {
    std::wstring fullPath = hlsl_test::GetPathToHlslDataFile(name);
    CComPtr<IDxcLibrary> pLibrary;
    CComPtr<IDxcBlobEncoding> pSource;
    if (!m_dllSupport.IsEnabled()) {
      VERIFY_SUCCEEDED(m_dllSupport.Initialize());
    }
    VERIFY_SUCCEEDED(m_dllSupport.CreateInstance(CLSID_DxcLibrary, &pLibrary));
    VERIFY_SUCCEEDED(
        pLibrary->CreateBlobFromFile(fullPath.c_str(), nullptr, &pSource));

    CComPtr<IDxcBlob> pText;

<<<<<<< HEAD
    RewriteAssemblyToText(pSource, pShaderModel, pLookFor, pReplacement, &pText, bRegex);
=======
    RewriteAssemblyToText(pSource, pShaderModel, pLookFors, pReplacements, &pText);
>>>>>>> 56232341

    CComPtr<IDxcAssembler> pAssembler;
    CComPtr<IDxcOperationResult> pAssembleResult;
    VERIFY_SUCCEEDED(
        m_dllSupport.CreateInstance(CLSID_DxcAssembler, &pAssembler));
    VERIFY_SUCCEEDED(pAssembler->AssembleToContainer(pText, &pAssembleResult));

    if (!CheckOperationResultMsg(pAssembleResult, pErrorMsg, true, bRegex)) {
      // Assembly succeeded, try validation.
      CComPtr<IDxcBlob> pBlob;
      VERIFY_SUCCEEDED(pAssembleResult->GetResult(&pBlob));
      CheckValidationMsg(pBlob, pErrorMsg, bRegex);
    }
  }
};

TEST_F(ValidationTest, WhenCorrectThenOK) {
  CComPtr<IDxcBlob> pProgram;
  CompileSource("float4 main() : SV_Target { return 1; }", "ps_6_0", &pProgram);
  CheckValidationMsg(pProgram, nullptr);
}

// Lots of these going on below for simplicity in setting up payloads.
//
// warning C4838: conversion from 'int' to 'const char' requires a narrowing conversion
// warning C4309: 'initializing': truncation of constant value
#pragma warning(disable: 4838)
#pragma warning(disable: 4309)

TEST_F(ValidationTest, WhenMisalignedThenFail) {
  // Bitcode size must 4-byte aligned
  const char blob[] = {
    'B', 'C',
  };
  CheckValidationMsg(blob, _countof(blob), "Invalid bitcode size");
}

TEST_F(ValidationTest, WhenEmptyFileThenFail) {
  // No blocks after signature.
  const char blob[] = {
    'B', 'C', 0xc0, 0xde
  };
  CheckValidationMsg(blob, _countof(blob), "Malformed IR file");
}

TEST_F(ValidationTest, WhenIncorrectMagicThenFail) {
  // Signature isn't 'B', 'C', 0xC0 0xDE
  const char blob[] = {
    'B', 'C', 0xc0, 0xdd
  };
  CheckValidationMsg(blob, _countof(blob), "Invalid bitcode signature");
}

TEST_F(ValidationTest, WhenIncorrectTargetTripleThenFail) {
  const char blob[] = {
    'B', 'C', 0xc0, 0xde
  };
  CheckValidationMsg(blob, _countof(blob), "Malformed IR file");
}

TEST_F(ValidationTest, WhenMultipleModulesThenFail) {
  const char blob[] = {
    'B', 'C', 0xc0, 0xde,
    0x21, 0x0c, 0x00, 0x00, // Enter sub-block, BlockID = 8, Code Size=3, padding x2
    0x00, 0x00, 0x00, 0x00, // NumWords = 0
    0x08, 0x00, 0x00, 0x00, // End-of-block, padding
    // At this point, this is valid bitcode (but missing required DXIL metadata)
    // Trigger the case we're looking for now
    0x21, 0x0c, 0x00, 0x00, // Enter sub-block, BlockID = 8, Code Size=3, padding x2
  };
  CheckValidationMsg(blob, _countof(blob), "Unused bits in buffer");
}

TEST_F(ValidationTest, WhenUnexpectedEOFThenFail) {
  // Importantly, this is testing the usage of report_fatal_error during deserialization.
  const char blob[] = {
    'B', 'C', 0xc0, 0xde,
    0x21, 0x0c, 0x00, 0x00, // Enter sub-block, BlockID = 8, Code Size=3, padding x2
    0x00, 0x00, 0x00, 0x00, // NumWords = 0
  };
  CheckValidationMsg(blob, _countof(blob), "Invalid record");
}

TEST_F(ValidationTest, WhenUnknownBlocksThenFail) {
  const char blob[] = {
    'B', 'C', 0xc0, 0xde,   // Signature
    0x31, 0x00, 0x00, 0x00  // Enter sub-block, BlockID != 8
  };
  CheckValidationMsg(blob, _countof(blob), "Unrecognized block found");
}

TEST_F(ValidationTest, WhenInstrDisallowedThenFail) {
  TestCheck(L"val-inst-disallowed.ll");
}

TEST_F(ValidationTest, WhenDepthNotFloatThenFail) {
  TestCheck(L"dxil_validation\\IntegerDepth.ll");
}

TEST_F(ValidationTest, BarrierFail) {
  TestCheck(L"dxil_validation\\barrier.ll");
}
TEST_F(ValidationTest, CBufferLegacyOutOfBoundFail) {
  TestCheck(L"dxil_validation\\cbuffer1.50_legacy.ll");
}
TEST_F(ValidationTest, CBufferOutOfBoundFail) {
  TestCheck(L"dxil_validation\\cbuffer1.50.ll");
}
TEST_F(ValidationTest, CsThreadSizeFail) {
  TestCheck(L"dxil_validation\\csThreadSize.ll");
}
TEST_F(ValidationTest, DeadLoopFail) {
  TestCheck(L"dxil_validation\\deadloop.ll");
}
TEST_F(ValidationTest, EvalFail) {
  TestCheck(L"dxil_validation\\Eval.ll");
}
TEST_F(ValidationTest, GetDimCalcLODFail) {
  TestCheck(L"dxil_validation\\GetDimCalcLOD.ll");
}
TEST_F(ValidationTest, HsAttributeFail) {
  TestCheck(L"dxil_validation\\hsAttribute.ll");
}
TEST_F(ValidationTest, InnerCoverageFail) {
  TestCheck(L"dxil_validation\\InnerCoverage.ll");
}
TEST_F(ValidationTest, InterpChangeFail) {
  TestCheck(L"dxil_validation\\interpChange.ll");
}
TEST_F(ValidationTest, InterpOnIntFail) {
  TestCheck(L"dxil_validation\\interpOnInt.ll");
}
TEST_F(ValidationTest, InvalidSigCompTyFail) {
  TestCheck(L"dxil_validation\\invalidSigCompTy.ll");
}
TEST_F(ValidationTest, MultiStream2Fail) {
  TestCheck(L"dxil_validation\\multiStream2.ll");
}
TEST_F(ValidationTest, PhiTGSMFail) {
  TestCheck(L"dxil_validation\\phiTGSM.ll");
}
TEST_F(ValidationTest, ReducibleFail) {
  TestCheck(L"dxil_validation\\reducible.ll");
}
TEST_F(ValidationTest, SampleBiasFail) {
  TestCheck(L"dxil_validation\\sampleBias.ll");
}
TEST_F(ValidationTest, SamplerKindFail) {
  TestCheck(L"dxil_validation\\samplerKind.ll");
}
TEST_F(ValidationTest, SemaOverlapFail) {
  TestCheck(L"dxil_validation\\semaOverlap.ll");
}
TEST_F(ValidationTest, SigOutOfRangeFail) {
  TestCheck(L"dxil_validation\\sigOutOfRange.ll");
}
TEST_F(ValidationTest, SigOverlapFail) {
  TestCheck(L"dxil_validation\\sigOverlap.ll");
}
TEST_F(ValidationTest, SimpleHs1Fail) {
  TestCheck(L"dxil_validation\\SimpleHs1.ll");
}
TEST_F(ValidationTest, SimpleHs3Fail) {
  TestCheck(L"dxil_validation\\SimpleHs3.ll");
}
TEST_F(ValidationTest, SimpleHs4Fail) {
  TestCheck(L"dxil_validation\\SimpleHs4.ll");
}
TEST_F(ValidationTest, SimpleDs1Fail) {
  TestCheck(L"dxil_validation\\SimpleDs1.ll");
}
TEST_F(ValidationTest, SimpleGs1Fail) {
  TestCheck(L"dxil_validation\\SimpleGs1.ll");
}
TEST_F(ValidationTest, UavBarrierFail) {
  TestCheck(L"dxil_validation\\uavBarrier.ll");
}
TEST_F(ValidationTest, UndefValueFail) {
  TestCheck(L"dxil_validation\\UndefValue.ll");
}
TEST_F(ValidationTest, UpdateCounterFail) {
  TestCheck(L"dxil_validation\\UpdateCounter.ll");
}

TEST_F(ValidationTest, WhenIncorrectModelThenFail) {
  TestCheck(L"val-failures.hlsl");
}

TEST_F(ValidationTest, WhenIncorrectPSThenFail) {
  TestCheck(L"val-failures-ps.hlsl");
}

TEST_F(ValidationTest, WhenSmUnknownThenFail) {
  RewriteAssemblyCheckMsg("float4 main() : SV_Target { return 1; }", "ps_6_0",
                          {"{!\"ps\", i32 6, i32 0}"},
                          {"{!\"ps\", i32 1, i32 2}"},
                          "Unknown shader model 'ps_1_2'");
}

TEST_F(ValidationTest, WhenSmLegacyThenFail) {
  RewriteAssemblyCheckMsg("float4 main() : SV_Target { return 1; }", "ps_6_0",
                          "{!\"ps\", i32 6, i32 0}", "{!\"ps\", i32 5, i32 1}",
                          "Unknown shader model 'ps_5_1'");
}

TEST_F(ValidationTest, WhenMetaFlagsUsageDeclThenOK) {
  RewriteAssemblyCheckMsg(
    "uint u; float4 main() : SV_Target { uint64_t n = u; n *= u; return (uint)(n >> 32); }", "ps_6_0",
    "1048576", "1048577", // inhibit optimization, which should work fine
    nullptr);
}

TEST_F(ValidationTest, GsVertexIDOutOfBound) {
  RewriteAssemblyCheckMsg(
      L"..\\CodeGenHLSL\\SimpleGs1.hlsl", "gs_6_0",
      "dx.op.loadInput.f32(i32 4, i32 0, i32 0, i8 2, i32 0)",
      "dx.op.loadInput.f32(i32 4, i32 0, i32 0, i8 2, i32 1)", 
      "expect VertexID between 0~1, got 1");
}

TEST_F(ValidationTest, StreamIDOutOfBound) {
  RewriteAssemblyCheckMsg(
      L"..\\CodeGenHLSL\\SimpleGs1.hlsl", "gs_6_0",
      "dx.op.emitStream(i32 99, i8 0)",
      "dx.op.emitStream(i32 99, i8 1)", 
      "expect StreamID between 0 , got 1");
}

TEST_F(ValidationTest, SignatureStreamIDForNonGS) {
  RewriteAssemblyCheckMsg(
      L"..\\CodeGenHLSL\\abs1.hlsl", "ps_6_0",
      ", i8 0, i32 1, i8 4, i32 0, i8 0, null}",
      ", i8 0, i32 1, i8 4, i32 0, i8 0, !19}\n!19 = !{i32 0, i32 1}", 
      "Stream index (1) must between 0 and 0");
}

TEST_F(ValidationTest, TypedUAVStoreFullMask0) {
  RewriteAssemblyCheckMsg(
      L"..\\CodeGenHLSL\\uav_typed_store.hlsl", "ps_6_0",
      "float 2.000000e+00, i8 15)",
      "float 2.000000e+00, i8 undef)",
      "Mask of TextureStore must be an immediate constant");
}

TEST_F(ValidationTest, TypedUAVStoreFullMask1) {
  RewriteAssemblyCheckMsg(
      L"..\\CodeGenHLSL\\uav_typed_store.hlsl", "ps_6_0",
      "float 3.000000e+00, i8 15)",
      "float 3.000000e+00, i8 undef)",
      "Mask of BufferStore must be an immediate constant");
}

TEST_F(ValidationTest, Recursive) {
    TestCheck(L"..\\CodeGenHLSL\\recursive.hlsl");
}

TEST_F(ValidationTest, Recursive2) {
    TestCheck(L"..\\CodeGenHLSL\\recursive2.hlsl");
}

TEST_F(ValidationTest, UserDefineFunction) {
    TestCheck(L"..\\CodeGenHLSL\\recursive2.hlsl");
}

TEST_F(ValidationTest, ResourceRangeOverlap0) {
    RewriteAssemblyCheckMsg(
      L"..\\CodeGenHLSL\\resource_overlap.hlsl", "ps_6_0",
      "!\"B\", i32 0, i32 1",
      "!\"B\", i32 0, i32 0",
      "Resource B with base 0 size 1 overlap");
}

TEST_F(ValidationTest, ResourceRangeOverlap1) {
    RewriteAssemblyCheckMsg(
      L"..\\CodeGenHLSL\\resource_overlap.hlsl", "ps_6_0",
      "!\"s1\", i32 0, i32 1",
      "!\"s1\", i32 0, i32 0",
      "Resource s1 with base 0 size 1 overlap");
}

TEST_F(ValidationTest, ResourceRangeOverlap2) {
    RewriteAssemblyCheckMsg(
      L"..\\CodeGenHLSL\\resource_overlap.hlsl", "ps_6_0",
      "!\"uav2\", i32 0, i32 0",
      "!\"uav2\", i32 0, i32 3",
      "Resource uav2 with base 3 size 1 overlap");
}

TEST_F(ValidationTest, ResourceRangeOverlap3) {
    RewriteAssemblyCheckMsg(
      L"..\\CodeGenHLSL\\resource_overlap.hlsl", "ps_6_0",
      "!\"srv2\", i32 0, i32 1",
      "!\"srv2\", i32 0, i32 0",
      "Resource srv2 with base 0 size 1 overlap");
}

TEST_F(ValidationTest, CBufferOverlap0) {
    RewriteAssemblyCheckMsg(
      L"..\\CodeGenHLSL\\cbufferOffset.hlsl", "ps_6_0",
      "i32 6, !\"g2\", i32 3, i32 0",
      "i32 6, !\"g2\", i32 3, i32 8",
      "CBuffer Foo1 has offset overlaps at 16");
}

TEST_F(ValidationTest, CBufferOverlap1) {
    RewriteAssemblyCheckMsg(
      L"..\\CodeGenHLSL\\cbufferOffset.hlsl", "ps_6_0",
      " = !{i32 32, !",
      " = !{i32 16, !",
      "CBuffer Foo1 size insufficient for element at offset 16");
}

TEST_F(ValidationTest, ControlFlowHint) {
    RewriteAssemblyCheckMsg(
      L"..\\CodeGenHLSL\\if1.hlsl", "ps_6_0",
      "!\"dx.controlflow.hints\", i32 1",
      "!\"dx.controlflow.hints\", i32 5",
      "Attribute forcecase only works for switch");
}

TEST_F(ValidationTest, ControlFlowHint1) {
    RewriteAssemblyCheckMsg(
      L"..\\CodeGenHLSL\\if1.hlsl", "ps_6_0",
      "!\"dx.controlflow.hints\", i32 1",
      "!\"dx.controlflow.hints\", i32 1, i32 2",
      "Can't use branch and flatten attributes together");
}

TEST_F(ValidationTest, ControlFlowHint2) {
    RewriteAssemblyCheckMsg(
      L"..\\CodeGenHLSL\\if1.hlsl", "ps_6_0",
      "!\"dx.controlflow.hints\", i32 1",
      "!\"dx.controlflow.hints\", i32 3",
      "Invalid control flow hint");
}

TEST_F(ValidationTest, SemanticLength1) {
    RewriteAssemblyCheckMsg(
      L"..\\CodeGenHLSL\\binary1.hlsl", "ps_6_0",
      "!\"C\"",
      "!\"\"",
      "Semantic length must be at least 1 and at most 64");
}

TEST_F(ValidationTest, SemanticLength64) {
    RewriteAssemblyCheckMsg(
      L"..\\CodeGenHLSL\\binary1.hlsl", "ps_6_0",
      "!\"C\"",
      "!\"CSESESESESESESESESESESESESESESESESESESESESESESESESESESESESESESESE\"",
      "Semantic length must be at least 1 and at most 64");
}

TEST_F(ValidationTest, PullModelPosition) {
    RewriteAssemblyCheckMsg(
      L"..\\CodeGenHLSL\\eval.hlsl", "ps_6_0",
      "!\"A\", i8 9, i8 0",
      "!\"SV_Position\", i8 9, i8 3",
      "does not support pull-model evaluation of position");
}

TEST_F(ValidationTest, StructBufGlobalCoherentAndCounter) {
    RewriteAssemblyCheckMsg(
      L"..\\CodeGenHLSL\\struct_buf1.hlsl", "ps_6_0",
      "!\"buf2\", i32 0, i32 0, i32 1, i32 12, i1 false, i1 false",
      "!\"buf2\", i32 0, i32 0, i32 1, i32 12, i1 true, i1 true",
      "globallycoherent cannot be used with append/consume buffers'buf2'");
}

TEST_F(ValidationTest, StructBufStrideAlign) {
    RewriteAssemblyCheckMsg(
      L"..\\CodeGenHLSL\\struct_buf1.hlsl", "ps_6_0",
      "= !{i32 1, i32 52}",
      "= !{i32 1, i32 50}",
      "structured buffer element size must be a multiple of 4 bytes (actual size 50 bytes)");
}

TEST_F(ValidationTest, StructBufStrideOutOfBound) {
    RewriteAssemblyCheckMsg(
      L"..\\CodeGenHLSL\\struct_buf1.hlsl", "ps_6_0",
      "= !{i32 1, i32 52}",
      "= !{i32 1, i32 2052}",
      "structured buffer elements cannot be larger than 2048 bytes (actual size 2052 bytes)");
}

TEST_F(ValidationTest, StructBufLoadCoordinates) {
    RewriteAssemblyCheckMsg(
      L"..\\CodeGenHLSL\\struct_buf1.hlsl", "ps_6_0",
      "bufferLoad.f32(i32 70, %dx.types.Handle %buf1_texture_structbuf, i32 1, i32 8)",
      "bufferLoad.f32(i32 70, %dx.types.Handle %buf1_texture_structbuf, i32 1, i32 undef)",
      "structured buffer require 2 coordinates");
}

TEST_F(ValidationTest, StructBufStoreCoordinates) {
    RewriteAssemblyCheckMsg(
      L"..\\CodeGenHLSL\\struct_buf1.hlsl", "ps_6_0",
      "bufferStore.f32(i32 71, %dx.types.Handle %buf2_UAV_structbuf, i32 0, i32 0",
      "bufferStore.f32(i32 71, %dx.types.Handle %buf2_UAV_structbuf, i32 0, i32 undef",
      "structured buffer require 2 coordinates");
}

TEST_F(ValidationTest, TypedBufRetType) {
    RewriteAssemblyCheckMsg(
      L"..\\CodeGenHLSL\\sample5.hlsl", "ps_6_0",
      "%class.Texture2D = type { <4 x float>",
      "%class.Texture2D = type { <4 x double>",
      "elements of typed buffers and textures must fit in four 32-bit quantities");
}

TEST_F(ValidationTest, VsInputSemantic) {
    RewriteAssemblyCheckMsg(
      L"..\\CodeGenHLSL\\clip_planes.hlsl", "vs_6_0",
      "!\"POSITION\", i8 9, i8 0",
      "!\"SV_Target\", i8 9, i8 16",
      "Semantic 'SV_Target' is invalid as vs Input");
}

TEST_F(ValidationTest, VsOutputSemantic) {
    RewriteAssemblyCheckMsg(
      L"..\\CodeGenHLSL\\clip_planes.hlsl", "vs_6_0",
      "!\"NORMAL\", i8 9, i8 0",
      "!\"SV_Target\", i8 9, i8 16",
      "Semantic 'SV_Target' is invalid as vs Output");
}

TEST_F(ValidationTest, HsInputSemantic) {
    RewriteAssemblyCheckMsg(
      L"..\\CodeGenHLSL\\SimpleHs1.hlsl", "hs_6_0",
      "!\"TEXCOORD\", i8 9, i8 0",
      "!\"VertexID\", i8 4, i8 1",
      "Semantic 'VertexID' is invalid as hs Input");
}

TEST_F(ValidationTest, HsOutputSemantic) {
    RewriteAssemblyCheckMsg(
      L"..\\CodeGenHLSL\\SimpleHs1.hlsl", "hs_6_0",
      "!\"TEXCOORD\", i8 9, i8 0",
      "!\"VertexID\", i8 4, i8 1",
      "Semantic 'VertexID' is invalid as hs Output");
}

TEST_F(ValidationTest, PatchConstSemantic) {
    RewriteAssemblyCheckMsg(
      L"..\\CodeGenHLSL\\SimpleHs1.hlsl", "hs_6_0",
      "!\"SV_TessFactor\", i8 9, i8 25",
      "!\"VertexID\", i8 4, i8 1",
      "Semantic 'VertexID' is invalid as hs PatchConstant");
}

TEST_F(ValidationTest, DsInputSemantic) {
    RewriteAssemblyCheckMsg(
      L"..\\CodeGenHLSL\\SimpleDs1.hlsl", "ds_6_0",
      "!\"TEXCOORD\", i8 9, i8 0",
      "!\"VertexID\", i8 4, i8 1",
      "Semantic 'VertexID' is invalid as ds Input");
}

TEST_F(ValidationTest, DsOutputSemantic) {
    RewriteAssemblyCheckMsg(
      L"..\\CodeGenHLSL\\SimpleDs1.hlsl", "ds_6_0",
      "!\"TEXCOORD\", i8 9, i8 0",
      "!\"VertexID\", i8 4, i8 1",
      "Semantic 'VertexID' is invalid as ds Output");
}

TEST_F(ValidationTest, GsInputSemantic) {
    RewriteAssemblyCheckMsg(
      L"..\\CodeGenHLSL\\SimpleGs1.hlsl", "gs_6_0",
      "!\"POSSIZE\", i8 9, i8 0",
      "!\"VertexID\", i8 4, i8 1",
      "Semantic 'VertexID' is invalid as gs Input");
}

TEST_F(ValidationTest, GsOutputSemantic) {
    RewriteAssemblyCheckMsg(
      L"..\\CodeGenHLSL\\SimpleGs1.hlsl", "gs_6_0",
      "!\"TEXCOORD\", i8 9, i8 0",
      "!\"VertexID\", i8 4, i8 1",
      "Semantic 'VertexID' is invalid as gs Output");
}

TEST_F(ValidationTest, PsInputSemantic) {
    RewriteAssemblyCheckMsg(
      L"..\\CodeGenHLSL\\abs2.hlsl", "ps_6_0",
      "!\"A\", i8 4, i8 0",
      "!\"VertexID\", i8 4, i8 1",
      "Semantic 'VertexID' is invalid as ps Input");
}

TEST_F(ValidationTest, PsOutputSemantic) {
    RewriteAssemblyCheckMsg(
      L"..\\CodeGenHLSL\\abs2.hlsl", "ps_6_0",
      "!\"SV_Target\", i8 9, i8 16",
      "!\"VertexID\", i8 4, i8 1",
      "Semantic 'VertexID' is invalid as ps Output");
}

TEST_F(ValidationTest, ArrayOfSVTarget) {
    RewriteAssemblyCheckMsg(
      L"..\\CodeGenHLSL\\targetArray.hlsl", "ps_6_0",
<<<<<<< HEAD
      "i32 6, !\"SV_Target\", i8 9, i8 16, !([0-9]+), i8 0, i32 1",
      "i32 6, !\"SV_Target\", i8 9, i8 16, !\\1, i8 0, i32 2",
      "Pixel shader output registers are not indexable.",
      /*bRegex*/true);
=======
      "i32 6, !\"SV_Target\", i8 9, i8 16, !32, i8 0, i32 1",
      "i32 6, !\"SV_Target\", i8 9, i8 16, !32, i8 0, i32 2",
      "Pixel shader output registers are not indexable.");
>>>>>>> 56232341
}

TEST_F(ValidationTest, InfiniteLog) {
    RewriteAssemblyCheckMsg(
      L"..\\CodeGenHLSL\\intrinsic_val_imm.hlsl", "ps_6_0",
<<<<<<< HEAD
      "op.unary.f32(i32 23, float %3)",
      "op.unary.f32(i32 23, float 0x7FF0000000000000)",
=======
      "op.unary.f32(i32 22, float %1)",
      "op.unary.f32(i32 22, float 0x7FF0000000000000)",
>>>>>>> 56232341
      "No indefinite logarithm");
}

TEST_F(ValidationTest, InfiniteAsin) {
    RewriteAssemblyCheckMsg(
      L"..\\CodeGenHLSL\\intrinsic_val_imm.hlsl", "ps_6_0",
      "op.unary.f32(i32 16, float %1)",
      "op.unary.f32(i32 16, float 0x7FF0000000000000)",
      "No indefinite arcsine");
}

TEST_F(ValidationTest, InfiniteAcos) {
    RewriteAssemblyCheckMsg(
      L"..\\CodeGenHLSL\\intrinsic_val_imm.hlsl", "ps_6_0",
      "op.unary.f32(i32 15, float %1)",
      "op.unary.f32(i32 15, float 0x7FF0000000000000)",
      "No indefinite arccosine");
}

TEST_F(ValidationTest, InfiniteDdxDdy) {
    RewriteAssemblyCheckMsg(
      L"..\\CodeGenHLSL\\intrinsic_val_imm.hlsl", "ps_6_0",
<<<<<<< HEAD
      "op.unary.f32(i32 85, float %3)",
      "op.unary.f32(i32 85, float 0x7FF0000000000000)",
=======
      "op.unary.f32(i32 86, float %1)",
      "op.unary.f32(i32 86, float 0x7FF0000000000000)",
>>>>>>> 56232341
      "No indefinite derivative calculation");
}

TEST_F(ValidationTest, IDivByZero) {
    RewriteAssemblyCheckMsg(
      L"..\\CodeGenHLSL\\intrinsic_val_imm.hlsl", "ps_6_0",
      "sdiv i32 %6, %7",
      "sdiv i32 %6, 0",
      "No signed integer division by zero");
}

TEST_F(ValidationTest, UDivByZero) {
    RewriteAssemblyCheckMsg(
      L"..\\CodeGenHLSL\\intrinsic_val_imm.hlsl", "ps_6_0",
      "udiv i32 %3, %4",
      "udiv i32 %3, 0",
      "No unsigned integer division by zero");
}

TEST_F(ValidationTest, UnusedMetadata) {
  RewriteAssemblyCheckMsg(L"..\\CodeGenHLSL\\loop2.hlsl", "ps_6_0",
                          ", !llvm.loop ",
                          ", !llvm.loop2 ",
                          "All metadata must be used by dxil");
}

TEST_F(ValidationTest, MemoryOutOfBound) {
  RewriteAssemblyCheckMsg(L"..\\CodeGenHLSL\\targetArray.hlsl", "ps_6_0",
                          "getelementptr [4 x float], [4 x float]* %7, i32 0, i32 3",
                          "getelementptr [4 x float], [4 x float]* %7, i32 0, i32 10",
                          "Access to out-of-bounds memory is disallowed");
}

TEST_F(ValidationTest, AddrSpaceCast) {
  RewriteAssemblyCheckMsg(L"..\\CodeGenHLSL\\staticGlobals.hlsl", "ps_6_0",
                          "%11 = getelementptr [4 x float], [4 x float]* %0, i32 0, i32 0\n"
                          "  store float %10, float* %11, align 4",
                          "%11 = getelementptr [4 x float], [4 x float]* %0, i32 0, i32 0\n"
                          "  %X = addrspacecast float* %11 to float addrspace(1)*    \n"
                          "  store float %10, float addrspace(1)* %X, align 4",
                          "generic address space");
}

TEST_F(ValidationTest, PtrBitCast) {
  RewriteAssemblyCheckMsg(L"..\\CodeGenHLSL\\staticGlobals.hlsl", "ps_6_0",
                          "%11 = getelementptr [4 x float], [4 x float]* %0, i32 0, i32 0\n"
                          "  store float %10, float* %11, align 4",
                          "%11 = getelementptr [4 x float], [4 x float]* %0, i32 0, i32 0\n"
                          "  %X = bitcast float* %11 to double*    \n"
                          "  store float %10, float* %11, align 4",
                          "Pointer type bitcast must be have same size");
}

TEST_F(ValidationTest, MinPrecisionBitCast) {
  RewriteAssemblyCheckMsg(L"..\\CodeGenHLSL\\staticGlobals.hlsl", "ps_6_0",
                          "%11 = getelementptr [4 x float], [4 x float]* %0, i32 0, i32 0\n"
                          "  store float %10, float* %11, align 4",
                          "%11 = getelementptr [4 x float], [4 x float]* %0, i32 0, i32 0\n"
                          "  %X = bitcast float* %11 to [2 x half]*    \n"
                          "  store float %10, float* %11, align 4",
                          "Bitcast on minprecison types is not allowed");
}

TEST_F(ValidationTest, StructBitCast) {
  RewriteAssemblyCheckMsg(L"..\\CodeGenHLSL\\staticGlobals.hlsl", "ps_6_0",
                          "%11 = getelementptr [4 x float], [4 x float]* %0, i32 0, i32 0\n"
                          "  store float %10, float* %11, align 4",
                          "%11 = getelementptr [4 x float], [4 x float]* %0, i32 0, i32 0\n"
                          "  %X = bitcast float* %11 to %dx.types.Handle*    \n"
                          "  store float %10, float* %11, align 4",
                          "Bitcast on struct types is not allowed");
}

TEST_F(ValidationTest, MultiDimArray) {
  RewriteAssemblyCheckMsg(L"..\\CodeGenHLSL\\staticGlobals.hlsl", "ps_6_0",
                          "%0 = alloca [4 x float]",
                          "%0 = alloca [4 x float]\n"
                          "  %md = alloca [2 x [4 x float]]",
                          "Only one dimension allowed for array type");
}

TEST_F(ValidationTest, NoFunctionParam) {
  RewriteAssemblyCheckMsg(L"..\\CodeGenHLSL\\abs2.hlsl", "ps_6_0",
                          {"define void @main()", "void ()* @main", "!5 = !{!6}"},
                          {"define void @main(<4 x i32> %mainArg)", "void (<4 x i32>)* @main", "!5 = !{!6, !6}"},
                          "with parameter is not permitted");
}

TEST_F(ValidationTest, WhenWaveAffectsGradientThenFail) {
  TestCheck(L"val-wave-failures-ps.hlsl");
}

TEST_F(ValidationTest, WhenMetaFlagsUsageThenFail) {
  RewriteAssemblyCheckMsg(
    "uint u; float4 main() : SV_Target { uint64_t n = u; n *= u; return (uint)(n >> 32); }", "ps_6_0",
    "1048576", "0", // remove the int64 flag
    "Flags must match usage");
}

TEST_F(ValidationTest, StorePatchControlNotInPatchConstantFunction) {
  RewriteAssemblyCheckMsg(
      "struct PSSceneIn \
    { \
    float4 pos  : SV_Position; \
    float2 tex  : TEXCOORD0; \
    float3 norm : NORMAL; \
    }; \
       \
    struct HSPerVertexData  \
    { \
    PSSceneIn v; \
    }; \
    struct HSPerPatchData  \
{  \
	float	edges[ 3 ]	: SV_TessFactor; \
	float	inside		: SV_InsideTessFactor; \
};  \
HSPerPatchData HSPerPatchFunc( const InputPatch< PSSceneIn, 3 > points, \
     OutputPatch<HSPerVertexData, 3> outpoints) \
{ \
    HSPerPatchData d; \
     \
    d.edges[ 0 ] = points[0].tex.x + outpoints[0].v.tex.x; \
    d.edges[ 1 ] = 1; \
    d.edges[ 2 ] = 1; \
    d.inside = 1; \
    \
    return d; \
}\
[domain(\"tri\")]\
[partitioning(\"fractional_odd\")]\
[outputtopology(\"triangle_cw\")]\
[patchconstantfunc(\"HSPerPatchFunc\")]\
[outputcontrolpoints(3)]\
HSPerVertexData main( const uint id : SV_OutputControlPointID,\
                               const InputPatch< PSSceneIn, 3 > points )\
{\
    HSPerVertexData v;\
    \
    v.v = points[ id ];\
    \
	return v;\
}\
    ",
      "hs_6_0", 
      "dx.op.storeOutput.f32(i32 5",
      "dx.op.storePatchConstant.f32(i32 108",
      "opcode 'StorePatchConstant' should only used in 'PatchConstant function'");
}

TEST_F(ValidationTest, LoadOutputControlPointNotInPatchConstantFunction) {
  RewriteAssemblyCheckMsg(
      "struct PSSceneIn \
    { \
    float4 pos  : SV_Position; \
    float2 tex  : TEXCOORD0; \
    float3 norm : NORMAL; \
    }; \
       \
    struct HSPerVertexData  \
    { \
    PSSceneIn v; \
    }; \
    struct HSPerPatchData  \
{  \
	float	edges[ 3 ]	: SV_TessFactor; \
	float	inside		: SV_InsideTessFactor; \
};  \
HSPerPatchData HSPerPatchFunc( const InputPatch< PSSceneIn, 3 > points, \
     OutputPatch<HSPerVertexData, 3> outpoints) \
{ \
    HSPerPatchData d; \
     \
    d.edges[ 0 ] = points[0].tex.x + outpoints[0].v.tex.x; \
    d.edges[ 1 ] = 1; \
    d.edges[ 2 ] = 1; \
    d.inside = 1; \
    \
    return d; \
}\
[domain(\"tri\")]\
[partitioning(\"fractional_odd\")]\
[outputtopology(\"triangle_cw\")]\
[patchconstantfunc(\"HSPerPatchFunc\")]\
[outputcontrolpoints(3)]\
HSPerVertexData main( const uint id : SV_OutputControlPointID,\
                               const InputPatch< PSSceneIn, 3 > points )\
{\
    HSPerVertexData v;\
    \
    v.v = points[ id ];\
    \
	return v;\
}\
    ",
      "hs_6_0",
      "dx.op.loadInput.f32(i32 4",
      "dx.op.loadOutputControlPoint.f32(i32 105",
      "opcode 'LoadOutputControlPoint' should only used in 'PatchConstant function'");
}

TEST_F(ValidationTest, OutputControlPointIDInPatchConstantFunction) {
  RewriteAssemblyCheckMsg(
      "struct PSSceneIn \
    { \
    float4 pos  : SV_Position; \
    float2 tex  : TEXCOORD0; \
    float3 norm : NORMAL; \
    }; \
       \
    struct HSPerVertexData  \
    { \
    PSSceneIn v; \
    }; \
    struct HSPerPatchData  \
{  \
	float	edges[ 3 ]	: SV_TessFactor; \
	float	inside		: SV_InsideTessFactor; \
};  \
HSPerPatchData HSPerPatchFunc( const InputPatch< PSSceneIn, 3 > points, \
     OutputPatch<HSPerVertexData, 3> outpoints) \
{ \
    HSPerPatchData d; \
     \
    d.edges[ 0 ] = points[0].tex.x + outpoints[0].v.tex.x; \
    d.edges[ 1 ] = 1; \
    d.edges[ 2 ] = 1; \
    d.inside = 1; \
    \
    return d; \
}\
[domain(\"tri\")]\
[partitioning(\"fractional_odd\")]\
[outputtopology(\"triangle_cw\")]\
[patchconstantfunc(\"HSPerPatchFunc\")]\
[outputcontrolpoints(3)]\
HSPerVertexData main( const uint id : SV_OutputControlPointID,\
                               const InputPatch< PSSceneIn, 3 > points )\
{\
    HSPerVertexData v;\
    \
    v.v = points[ id ];\
    \
	return v;\
}\
    ",
      "hs_6_0",
      "ret void",
      "call i32 @dx.op.outputControlPointID.i32(i32 109)\n ret void",
      "opcode 'OutputControlPointID' should only used in 'hull function'");
}

TEST_F(ValidationTest, ClipCullMaxComponents) {
  RewriteAssemblyCheckMsg(" \
struct VSOut { \
  float3 clip0 : SV_ClipDistance; \
  float3 clip1 : SV_ClipDistance1; \
  float cull0 : SV_CullDistance; \
  float cull1 : SV_CullDistance1; \
  float cull2 : CullDistance2; \
}; \
VSOut main() { \
  VSOut Out; \
  Out.clip0 = 0.1; \
  Out.clip1 = 0.2; \
  Out.cull0 = 0.3; \
  Out.cull1 = 0.4; \
  Out.cull2 = 0.5; \
  return Out; \
} \
    ",
    "vs_6_0", 
    "!{i32 4, !\"CullDistance\", i8 9, i8 0,",
    "!{i32 4, !\"SV_CullDistance\", i8 9, i8 7,",
    "ClipDistance and CullDistance use more than the maximum of 8 components combined.");
}

TEST_F(ValidationTest, ClipCullMaxRows) {
  RewriteAssemblyCheckMsg(" \
struct VSOut { \
  float3 clip0 : SV_ClipDistance; \
  float3 clip1 : SV_ClipDistance1; \
  float2 cull0 : CullDistance; \
}; \
VSOut main() { \
  VSOut Out; \
  Out.clip0 = 0.1; \
  Out.clip1 = 0.2; \
  Out.cull0 = 0.3; \
  return Out; \
} \
    ",
    "vs_6_0", 
    "!{i32 2, !\"CullDistance\", i8 9, i8 0,",
    "!{i32 2, !\"SV_CullDistance\", i8 9, i8 7,",
    "ClipDistance and CullDistance occupy more than the maximum of 2 rows combined.");
}

TEST_F(ValidationTest, DuplicateSysValue) {
  RewriteAssemblyCheckMsg(" \
float4 main(uint vid : SV_VertexID, uint iid : SV_InstanceID) : SV_Position { \
  return (float4)0 + vid + iid; \
} \
    ",
    "vs_6_0", 
    "!{i32 1, !\"SV_InstanceID\", i8 5, i8 2,",
    "!{i32 1, !\"\", i8 5, i8 1,",
    //"System value SV_VertexID appears more than once in the same signature.");
    "Semantic 'SV_VertexID' overlap at 0");
}

TEST_F(ValidationTest, SemTargetMax) {
  RewriteAssemblyCheckMsg(" \
float4 main(float4 col : COLOR) : SV_Target7 { return col; } \
    ",
    "ps_6_0", 
    "!{i32 0, !\"SV_Target\", i8 9, i8 16, ![0-9]+, i8 0, i32 1, i8 4, i32 7, i8 0, null}",
    "!{i32 0, !\"SV_Target\", i8 9, i8 16, !101, i8 0, i32 1, i8 4, i32 8, i8 0, null}\n!101 = !{i32 8}",
    "SV_Target semantic index exceeds maximum \\(7\\)",
    /*bRegex*/true);
}

TEST_F(ValidationTest, SemTargetIndexMatchesRow) {
  RewriteAssemblyCheckMsg(" \
float4 main(float4 col : COLOR) : SV_Target7 { return col; } \
    ",
    "ps_6_0", 
    "!{i32 0, !\"SV_Target\", i8 9, i8 16, !([0-9]+), i8 0, i32 1, i8 4, i32 7, i8 0, null}",
    "!{i32 0, !\"SV_Target\", i8 9, i8 16, !\\1, i8 0, i32 1, i8 4, i32 6, i8 0, null}",
    "SV_Target semantic index must match packed row location",
    /*bRegex*/true);
}

TEST_F(ValidationTest, SemTargetCol0) {
  RewriteAssemblyCheckMsg(" \
float3 main(float4 col : COLOR) : SV_Target7 { return col.xyz; } \
    ",
    "ps_6_0", 
    "!{i32 0, !\"SV_Target\", i8 9, i8 16, !([0-9]+), i8 0, i32 1, i8 3, i32 7, i8 0, null}",
    "!{i32 0, !\"SV_Target\", i8 9, i8 16, !\\1, i8 0, i32 1, i8 3, i32 7, i8 1, null}",
    "SV_Target packed location must start at column 0",
    /*bRegex*/true);
}

TEST_F(ValidationTest, SemIndexMax) {
  RewriteAssemblyCheckMsg(" \
float4 main(uint vid : SV_VertexID, uint iid : SV_InstanceID) : SV_Position { \
  return (float4)0 + vid + iid; \
} \
    ",
    "vs_6_0", 
    "!{i32 0, !\"SV_VertexID\", i8 5, i8 1, ![0-9]+, i8 0, i32 1, i8 1, i32 0, i8 0, null}",
    "!{i32 0, !\"SV_VertexID\", i8 5, i8 1, !101, i8 0, i32 1, i8 1, i32 0, i8 0, null}\n!101 = !{i32 1}",
    "SV_VertexID semantic index exceeds maximum \\(0\\)",
    /*bRegex*/true);
}

TEST_F(ValidationTest, SemTessFactorIndexMax) {
  RewriteAssemblyCheckMsg(" \
struct Vertex { \
  float4 pos : SV_Position; \
}; \
struct PatchConstant { \
  float edges[ 3 ]  : SV_TessFactor; \
  float inside    : SV_InsideTessFactor; \
}; \
PatchConstant PCMain( InputPatch<Vertex, 3> patch) { \
  PatchConstant PC; \
  PC.edges = (float[3])patch[1].pos.xyz; \
  PC.inside = patch[1].pos.w; \
  return PC; \
} \
[domain(\"tri\")] \
[partitioning(\"fractional_odd\")] \
[outputtopology(\"triangle_cw\")] \
[patchconstantfunc(\"PCMain\")] \
[outputcontrolpoints(3)] \
Vertex main(uint id : SV_OutputControlPointID, InputPatch< Vertex, 3 > patch) { \
  Vertex Out = patch[id]; \
  Out.pos.w += 0.25; \
  return Out; \
} \
    ",
    "hs_6_0",
    "!{i32 0, !\"SV_TessFactor\", i8 9, i8 25, ![0-9]+, i8 0, i32 3, i8 1, i32 0, i8 3, null}",
    "!{i32 0, !\"SV_TessFactor\", i8 9, i8 25, !101, i8 0, i32 2, i8 1, i32 0, i8 3, null}\n!101 = !{i32 0, i32 1}",
    "TessFactor rows, columns \\(2, 1\\) invalid for domain Tri.  Expected 3 rows and 1 column.",
    /*bRegex*/true);
}

TEST_F(ValidationTest, SemInsideTessFactorIndexMax) {
  RewriteAssemblyCheckMsg(" \
struct Vertex { \
  float4 pos : SV_Position; \
}; \
struct PatchConstant { \
  float edges[ 3 ]  : SV_TessFactor; \
  float inside    : SV_InsideTessFactor; \
}; \
PatchConstant PCMain( InputPatch<Vertex, 3> patch) { \
  PatchConstant PC; \
  PC.edges = (float[3])patch[1].pos.xyz; \
  PC.inside = patch[1].pos.w; \
  return PC; \
} \
[domain(\"tri\")] \
[partitioning(\"fractional_odd\")] \
[outputtopology(\"triangle_cw\")] \
[patchconstantfunc(\"PCMain\")] \
[outputcontrolpoints(3)] \
Vertex main(uint id : SV_OutputControlPointID, InputPatch< Vertex, 3 > patch) { \
  Vertex Out = patch[id]; \
  Out.pos.w += 0.25; \
  return Out; \
} \
    ",
    "hs_6_0",
    "!{i32 1, !\"SV_InsideTessFactor\", i8 9, i8 26, !([0-9]+), i8 0, i32 1, i8 1, i32 3, i8 0, null}",
    "!{i32 1, !\"SV_InsideTessFactor\", i8 9, i8 26, !\\1, i8 0, i32 2, i8 1, i32 3, i8 0, null}",
    "InsideTessFactor rows, columns \\(2, 1\\) invalid for domain Tri.  Expected 1 rows and 1 column.",
    /*bRegex*/true);
}

TEST_F(ValidationTest, SemShouldBeAllocated) {
  RewriteAssemblyCheckMsg(" \
struct Vertex { \
  float4 pos : SV_Position; \
}; \
struct PatchConstant { \
  float edges[ 3 ]  : SV_TessFactor; \
  float inside    : SV_InsideTessFactor; \
}; \
PatchConstant PCMain( InputPatch<Vertex, 3> patch) { \
  PatchConstant PC; \
  PC.edges = (float[3])patch[1].pos.xyz; \
  PC.inside = patch[1].pos.w; \
  return PC; \
} \
[domain(\"tri\")] \
[partitioning(\"fractional_odd\")] \
[outputtopology(\"triangle_cw\")] \
[patchconstantfunc(\"PCMain\")] \
[outputcontrolpoints(3)] \
Vertex main(uint id : SV_OutputControlPointID, InputPatch< Vertex, 3 > patch) { \
  Vertex Out = patch[id]; \
  Out.pos.w += 0.25; \
  return Out; \
} \
    ",
    "hs_6_0",
    "!{i32 0, !\"SV_TessFactor\", i8 9, i8 25, !([0-9]+), i8 0, i32 3, i8 1, i32 0, i8 3, null}",
    "!{i32 0, !\"SV_TessFactor\", i8 9, i8 25, !\\1, i8 0, i32 3, i8 1, i32 -1, i8 -1, null}",
    "PatchConstant Semantic 'SV_TessFactor' should have a valid packing location",
    /*bRegex*/true);
}

TEST_F(ValidationTest, SemShouldNotBeAllocated) {
  RewriteAssemblyCheckMsg(" \
float4 main(float4 col : COLOR, out uint coverage : SV_Coverage) : SV_Target7 { coverage = 7; return col; } \
    ",
    "ps_6_0",
    "!\"SV_Coverage\", i8 5, i8 14, !([0-9]+), i8 0, i32 1, i8 1, i32 -1, i8 -1, null}",
    "!\"SV_Coverage\", i8 5, i8 14, !\\1, i8 0, i32 1, i8 1, i32 2, i8 0, null}",
    "Output Semantic 'SV_Coverage' should have a packing location of -1",
    /*bRegex*/true);
}

TEST_F(ValidationTest, SemComponentOrder) {
  RewriteAssemblyCheckMsg(" \
void main( \
  float2 f2in : f2in, \
  float3 f3in : f3in, \
  uint vid : SV_VertexID, \
  uint iid : SV_InstanceID, \
  out float4 pos : SV_Position, \
  out float2 f2out : f2out, \
  out float3 f3out : f3out, \
  out float2 ClipDistance : SV_ClipDistance, \
  out float CullDistance : SV_CullDistance) \
{ \
  pos = float4(f3in, f2in.x); \
  ClipDistance = f2in.x; \
  CullDistance = f2in.y; \
} \
    ",
    "vs_6_0",

    "= !{i32 1, !\"f2out\", i8 9, i8 0, !([0-9]+), i8 2, i32 1, i8 2, i32 2, i8 0, null}\n"
    "!([0-9]+) = !{i32 2, !\"f3out\", i8 9, i8 0, !([0-9]+), i8 2, i32 1, i8 3, i32 1, i8 0, null}\n"
    "!([0-9]+) = !{i32 3, !\"SV_ClipDistance\", i8 9, i8 6, !([0-9]+), i8 2, i32 1, i8 2, i32 3, i8 0, null}\n"
    "!([0-9]+) = !{i32 4, !\"SV_CullDistance\", i8 9, i8 7, !([0-9]+), i8 2, i32 1, i8 1, i32 3, i8 2, null}\n",

    "= !{i32 1, !\"f2out\", i8 9, i8 0, !\\1, i8 2, i32 1, i8 2, i32 2, i8 2, null}\n"
    "!\\2 = !{i32 2, !\"f3out\", i8 9, i8 0, !\\3, i8 2, i32 1, i8 3, i32 1, i8 1, null}\n"
    "!\\4 = !{i32 3, !\"SV_ClipDistance\", i8 9, i8 6, !\\5, i8 2, i32 1, i8 2, i32 2, i8 0, null}\n"
    "!\\6 = !{i32 4, !\"SV_CullDistance\", i8 9, i8 7, !\\7, i8 2, i32 1, i8 1, i32 1, i8 0, null}\n",

    "signature element SV_ClipDistance at location \\(2,0\\) size \\(1,2\\) violates component ordering rule \\(arb < sv < sgv\\).\n"
    "signature element SV_CullDistance at location \\(1,0\\) size \\(1,1\\) violates component ordering rule \\(arb < sv < sgv\\).",
    /*bRegex*/true);
}

TEST_F(ValidationTest, SemComponentOrder2) {
  RewriteAssemblyCheckMsg(" \
float4 main( \
  float4 col : Color, \
  uint2 val : Value, \
  uint pid : SV_PrimitiveID, \
  bool ff : SV_IsFrontFace) : SV_Target \
{ \
  return col; \
} \
    ",
    "ps_6_0",

    "= !{i32 1, !\"Value\", i8 5, i8 0, !([0-9]+), i8 1, i32 1, i8 2, i32 1, i8 0, null}\n"
    "!([0-9]+) = !{i32 2, !\"SV_PrimitiveID\", i8 5, i8 10, !([0-9]+), i8 1, i32 1, i8 1, i32 1, i8 2, null}\n"
    "!([0-9]+) = !{i32 3, !\"SV_IsFrontFace\", i8 1, i8 13, !([0-9]+), i8 1, i32 1, i8 1, i32 1, i8 3, null}\n",

    "= !{i32 1, !\"Value\", i8 5, i8 0, !\\1, i8 1, i32 1, i8 2, i32 1, i8 2, null}\n"
    "!\\2 = !{i32 2, !\"SV_PrimitiveID\", i8 5, i8 10, !\\3, i8 1, i32 1, i8 1, i32 1, i8 0, null}\n"
    "!\\4 = !{i32 3, !\"SV_IsFrontFace\", i8 1, i8 13, !\\5, i8 1, i32 1, i8 1, i32 1, i8 1, null}\n",

    "signature element SV_PrimitiveID at location \\(1,0\\) size \\(1,1\\) violates component ordering rule \\(arb < sv < sgv\\).\n"
    "signature element SV_IsFrontFace at location \\(1,1\\) size \\(1,1\\) violates component ordering rule \\(arb < sv < sgv\\).",
    /*bRegex*/true);
}

TEST_F(ValidationTest, SemComponentOrder3) {
  RewriteAssemblyCheckMsg(" \
float4 main( \
  float4 col : Color, \
  uint val : Value, \
  uint pid : SV_PrimitiveID, \
  bool ff : SV_IsFrontFace, \
  uint vpid : ViewPortArrayIndex) : SV_Target \
{ \
  return col; \
} \
    ",
    "ps_6_0",

    "= !{i32 1, !\"Value\", i8 5, i8 0, !([0-9]+), i8 1, i32 1, i8 1, i32 1, i8 0, null}\n"
    "!([0-9]+) = !{i32 2, !\"SV_PrimitiveID\", i8 5, i8 10, !([0-9]+), i8 1, i32 1, i8 1, i32 1, i8 2, null}\n"
    "!([0-9]+) = !{i32 3, !\"SV_IsFrontFace\", i8 1, i8 13, !([0-9]+), i8 1, i32 1, i8 1, i32 1, i8 3, null}\n"
    "!([0-9]+) = !{i32 4, !\"ViewPortArrayIndex\", i8 5, i8 0, !([0-9]+), i8 1, i32 1, i8 1, i32 1, i8 1, null}\n",

    "= !{i32 1, !\"Value\", i8 5, i8 0, !\\1, i8 1, i32 1, i8 1, i32 1, i8 1, null}\n"
    "!\\2 = !{i32 2, !\"SV_PrimitiveID\", i8 5, i8 10, !\\3, i8 1, i32 1, i8 1, i32 1, i8 0, null}\n"
    "!\\4 = !{i32 3, !\"SV_IsFrontFace\", i8 1, i8 13, !\\5, i8 1, i32 1, i8 1, i32 1, i8 2, null}\n"
    "!\\6 = !{i32 4, !\"ViewPortArrayIndex\", i8 5, i8 0, !\\7, i8 1, i32 1, i8 1, i32 1, i8 3, null}\n",

    "signature element SV_PrimitiveID at location \\(1,0\\) size \\(1,1\\) violates component ordering rule \\(arb < sv < sgv\\).\n"
    "signature element ViewPortArrayIndex at location \\(1,3\\) size \\(1,1\\) violates component ordering rule \\(arb < sv < sgv\\).",
    /*bRegex*/true);
}

TEST_F(ValidationTest, SemIndexConflictArbSV) {
  RewriteAssemblyCheckMsg(" \
void main( \
  float4 inpos : Position, \
  uint iid : SV_InstanceID, \
  out float4 pos : SV_Position, \
  out uint id[2] : Array, \
  out uint vpid : SV_ViewPortArrayIndex, \
  out float2 ClipDistance : SV_ClipDistance, \
  out float CullDistance : SV_CullDistance) \
{ \
  pos = inpos; \
  ClipDistance = inpos.x; \
  CullDistance = inpos.y; \
  vpid = iid; \
  id[0] = iid; \
  id[1] = iid + 1; \
} \
    ",
    "vs_6_0",

    "!{i32 2, !\"SV_ViewportArrayIndex\", i8 5, i8 5, !([0-9]+), i8 1, i32 1, i8 1, i32 3, i8 0, null}",
    "!{i32 2, !\"SV_ViewportArrayIndex\", i8 5, i8 5, !\\1, i8 1, i32 1, i8 1, i32 1, i8 3, null}",

    "signature element SV_ViewportArrayIndex at location \\(1,3\\) size \\(1,1\\) has an indexing conflict with another signature element packed into the same row.",
    /*bRegex*/true);
}

TEST_F(ValidationTest, SemIndexConflictTessfactors) {
  RewriteAssemblyCheckMsg(" \
struct Vertex { \
  float4 pos : SV_Position; \
}; \
struct PatchConstant { \
  float edges[ 4 ]  : SV_TessFactor; \
  float inside[ 2 ] : SV_InsideTessFactor; \
}; \
PatchConstant PCMain( InputPatch<Vertex, 4> patch) { \
  PatchConstant PC; \
  PC.edges = (float[4])patch[1].pos; \
  PC.inside = (float[2])patch[1].pos.xy; \
  return PC; \
} \
[domain(\"quad\")] \
[partitioning(\"fractional_odd\")] \
[outputtopology(\"triangle_cw\")] \
[patchconstantfunc(\"PCMain\")] \
[outputcontrolpoints(4)] \
Vertex main(uint id : SV_OutputControlPointID, InputPatch< Vertex, 4 > patch) { \
  Vertex Out = patch[id]; \
  Out.pos.w += 0.25; \
  return Out; \
} \
    ",
    "hs_6_0",
    //!{i32 0, !"SV_TessFactor", i8 9, i8 25, !23, i8 0, i32 4, i8 1, i32 0, i8 3, null}
    "!{i32 1, !\"SV_InsideTessFactor\", i8 9, i8 26, !([0-9]+), i8 0, i32 2, i8 1, i32 4, i8 3, null}",
    "!{i32 1, !\"SV_InsideTessFactor\", i8 9, i8 26, !\\1, i8 0, i32 2, i8 1, i32 0, i8 2, null}",
    "signature element SV_InsideTessFactor at location \\(0,2\\) size \\(2,1\\) has an indexing conflict with another signature element packed into the same row.",
    /*bRegex*/true);
}

TEST_F(ValidationTest, SemIndexConflictTessfactors2) {
  RewriteAssemblyCheckMsg(" \
struct Vertex { \
  float4 pos : SV_Position; \
}; \
struct PatchConstant { \
  float edges[ 4 ]  : SV_TessFactor; \
  float inside[ 2 ] : SV_InsideTessFactor; \
  float arb [ 3 ] : Arb; \
}; \
PatchConstant PCMain( InputPatch<Vertex, 4> patch) { \
  PatchConstant PC; \
  PC.edges = (float[4])patch[1].pos; \
  PC.inside = (float[2])patch[1].pos.xy; \
  PC.arb[0] = 1; PC.arb[1] = 2; PC.arb[2] = 3; \
  return PC; \
} \
[domain(\"quad\")] \
[partitioning(\"fractional_odd\")] \
[outputtopology(\"triangle_cw\")] \
[patchconstantfunc(\"PCMain\")] \
[outputcontrolpoints(4)] \
Vertex main(uint id : SV_OutputControlPointID, InputPatch< Vertex, 4 > patch) { \
  Vertex Out = patch[id]; \
  Out.pos.w += 0.25; \
  return Out; \
} \
    ",
    "hs_6_0",
    "!{i32 2, !\"Arb\", i8 9, i8 0, !([0-9]+), i8 0, i32 3, i8 1, i32 0, i8 0, null}",
    "!{i32 2, !\"Arb\", i8 9, i8 0, !\\1, i8 0, i32 3, i8 1, i32 2, i8 0, null}",
    "signature element Arb at location \\(2,0\\) size \\(3,1\\) has an indexing conflict with another signature element packed into the same row.",
    /*bRegex*/true);
}

TEST_F(ValidationTest, SemRowOutOfRange) {
  RewriteAssemblyCheckMsg(" \
struct Vertex { \
  float4 pos : SV_Position; \
}; \
struct PatchConstant { \
  float edges[ 4 ]  : SV_TessFactor; \
  float inside[ 2 ] : SV_InsideTessFactor; \
  float arb [ 3 ] : Arb; \
}; \
PatchConstant PCMain( InputPatch<Vertex, 4> patch) { \
  PatchConstant PC; \
  PC.edges = (float[4])patch[1].pos; \
  PC.inside = (float[2])patch[1].pos.xy; \
  PC.arb[0] = 1; PC.arb[1] = 2; PC.arb[2] = 3; \
  return PC; \
} \
[domain(\"quad\")] \
[partitioning(\"fractional_odd\")] \
[outputtopology(\"triangle_cw\")] \
[patchconstantfunc(\"PCMain\")] \
[outputcontrolpoints(4)] \
Vertex main(uint id : SV_OutputControlPointID, InputPatch< Vertex, 4 > patch) { \
  Vertex Out = patch[id]; \
  Out.pos.w += 0.25; \
  return Out; \
} \
    ",
    "hs_6_0",
    "!{i32 2, !\"Arb\", i8 9, i8 0, !([0-9]+), i8 0, i32 3, i8 1, i32 0, i8 0, null}",
    "!{i32 2, !\"Arb\", i8 9, i8 0, !\\1, i8 0, i32 3, i8 1, i32 31, i8 0, null}",
    "signature element Arb at location \\(31,0\\) size \\(3,1\\) is out of range.",
    /*bRegex*/true);
}

TEST_F(ValidationTest, SemPackOverlap) {
  RewriteAssemblyCheckMsg(" \
struct Vertex { \
  float4 pos : SV_Position; \
}; \
struct PatchConstant { \
  float edges[ 4 ]  : SV_TessFactor; \
  float inside[ 2 ] : SV_InsideTessFactor; \
  float arb [ 3 ] : Arb; \
}; \
PatchConstant PCMain( InputPatch<Vertex, 4> patch) { \
  PatchConstant PC; \
  PC.edges = (float[4])patch[1].pos; \
  PC.inside = (float[2])patch[1].pos.xy; \
  PC.arb[0] = 1; PC.arb[1] = 2; PC.arb[2] = 3; \
  return PC; \
} \
[domain(\"quad\")] \
[partitioning(\"fractional_odd\")] \
[outputtopology(\"triangle_cw\")] \
[patchconstantfunc(\"PCMain\")] \
[outputcontrolpoints(4)] \
Vertex main(uint id : SV_OutputControlPointID, InputPatch< Vertex, 4 > patch) { \
  Vertex Out = patch[id]; \
  Out.pos.w += 0.25; \
  return Out; \
} \
    ",
    "hs_6_0",
    "!{i32 2, !\"Arb\", i8 9, i8 0, !([0-9]+), i8 0, i32 3, i8 1, i32 0, i8 0, null}",
    "!{i32 2, !\"Arb\", i8 9, i8 0, !\\1, i8 0, i32 3, i8 1, i32 1, i8 3, null}",
    "signature element Arb at location \\(1,3\\) size \\(3,1\\) overlaps another signature element.",
    /*bRegex*/true);
}

TEST_F(ValidationTest, SemPackOverlap2) {
  RewriteAssemblyCheckMsg(" \
void main( \
  float4 inpos : Position, \
  uint iid : SV_InstanceID, \
  out float4 pos : SV_Position, \
  out uint id[2] : Array, \
  out uint3 value : Value, \
  out float2 ClipDistance : SV_ClipDistance, \
  out float CullDistance : SV_CullDistance) \
{ \
  pos = inpos; \
  ClipDistance = inpos.x; \
  CullDistance = inpos.y; \
  value = iid; \
  id[0] = iid; \
  id[1] = iid + 1; \
} \
    ",
    "vs_6_0",

    "!{i32 1, !\"Array\", i8 5, i8 0, !([0-9]+), i8 1, i32 2, i8 1, i32 1, i8 0, null}\n"
    "!17 = !{i32 0, i32 1}\n"
    "!([0-9]+) = !{i32 2, !\"Value\", i8 5, i8 0, !([0-9]+), i8 1, i32 1, i8 3, i32 1, i8 1, null}",

    "!{i32 1, !\"Array\", i8 5, i8 0, !\\1, i8 1, i32 2, i8 1, i32 1, i8 1, null}\n"
    "!17 = !{i32 0, i32 1}\n"
    "!\\2 = !{i32 2, !\"Value\", i8 5, i8 0, !\\3, i8 1, i32 1, i8 3, i32 2, i8 0, null}",

    "signature element Value at location \\(2,0\\) size \\(1,3\\) overlaps another signature element.",
    /*bRegex*/true);
}

TEST_F(ValidationTest, SemMultiDepth) {
  RewriteAssemblyCheckMsg(" \
float4 main(float4 f4 : Input, out float d0 : SV_Depth, out float d1 : SV_Target1) : SV_Target \
{ d0 = f4.z; d1 = f4.w; return f4; } \
    ",
    "ps_6_0",

    "!{i32 1, !\"SV_Target\", i8 9, i8 16, !([0-9]+), i8 0, i32 1, i8 1, i32 1, i8 0, null}\n"
    "!16 = !{i32 1}\n"
    "!([0-9]+) = !{i32 2, !\"SV_Target\", i8 9, i8 16, !([0-9]+), i8 0, i32 1, i8 4, i32 0, i8 0, null}",

    "!{i32 1, !\"SV_DepthGreaterEqual\", i8 9, i8 19, !\\3, i8 0, i32 1, i8 1, i32 -1, i8 -1, null}\n"
    "!\\2 = !{i32 2, !\"SV_Target\", i8 9, i8 16, !\\3, i8 0, i32 1, i8 4, i32 0, i8 0, null}",

    "Pixel Shader only allows one type of depth semantic to be declared",
    /*bRegex*/true);
}




// TODO: reject non-zero padding<|MERGE_RESOLUTION|>--- conflicted
+++ resolved
@@ -369,11 +369,7 @@
 
     CComPtr<IDxcBlob> pText;
 
-<<<<<<< HEAD
-    RewriteAssemblyToText(pSource, pShaderModel, pLookFor, pReplacement, &pText, bRegex);
-=======
-    RewriteAssemblyToText(pSource, pShaderModel, pLookFors, pReplacements, &pText);
->>>>>>> 56232341
+    RewriteAssemblyToText(pSource, pShaderModel, pLookFors, pReplacements, &pText, bRegex);
 
     CComPtr<IDxcAssembler> pAssembler;
     CComPtr<IDxcOperationResult> pAssembleResult;
@@ -873,29 +869,19 @@
 TEST_F(ValidationTest, ArrayOfSVTarget) {
     RewriteAssemblyCheckMsg(
       L"..\\CodeGenHLSL\\targetArray.hlsl", "ps_6_0",
-<<<<<<< HEAD
       "i32 6, !\"SV_Target\", i8 9, i8 16, !([0-9]+), i8 0, i32 1",
       "i32 6, !\"SV_Target\", i8 9, i8 16, !\\1, i8 0, i32 2",
       "Pixel shader output registers are not indexable.",
       /*bRegex*/true);
-=======
-      "i32 6, !\"SV_Target\", i8 9, i8 16, !32, i8 0, i32 1",
-      "i32 6, !\"SV_Target\", i8 9, i8 16, !32, i8 0, i32 2",
-      "Pixel shader output registers are not indexable.");
->>>>>>> 56232341
 }
 
 TEST_F(ValidationTest, InfiniteLog) {
     RewriteAssemblyCheckMsg(
       L"..\\CodeGenHLSL\\intrinsic_val_imm.hlsl", "ps_6_0",
-<<<<<<< HEAD
-      "op.unary.f32(i32 23, float %3)",
+      "op.unary.f32\\(i32 23, float %[0-9+]\\)",
       "op.unary.f32(i32 23, float 0x7FF0000000000000)",
-=======
-      "op.unary.f32(i32 22, float %1)",
-      "op.unary.f32(i32 22, float 0x7FF0000000000000)",
->>>>>>> 56232341
-      "No indefinite logarithm");
+      "No indefinite logarithm",
+      /*bRegex*/true);
 }
 
 TEST_F(ValidationTest, InfiniteAsin) {
@@ -917,14 +903,10 @@
 TEST_F(ValidationTest, InfiniteDdxDdy) {
     RewriteAssemblyCheckMsg(
       L"..\\CodeGenHLSL\\intrinsic_val_imm.hlsl", "ps_6_0",
-<<<<<<< HEAD
-      "op.unary.f32(i32 85, float %3)",
+      "op.unary.f32\\(i32 85, float %[0-9]+\\)",
       "op.unary.f32(i32 85, float 0x7FF0000000000000)",
-=======
-      "op.unary.f32(i32 86, float %1)",
-      "op.unary.f32(i32 86, float 0x7FF0000000000000)",
->>>>>>> 56232341
-      "No indefinite derivative calculation");
+      "No indefinite derivative calculation",
+      /*bRegex*/true);
 }
 
 TEST_F(ValidationTest, IDivByZero) {
