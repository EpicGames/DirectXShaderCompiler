///////////////////////////////////////////////////////////////////////////////
//                                                                           //
// RDAT_SubobjectTypes.inl                                                   //
// Copyright (C) Microsoft Corporation. All rights reserved.                 //
// This file is distributed under the University of Illinois Open Source     //
// License. See LICENSE.TXT for details.                                     //
//                                                                           //
// Defines types used in Dxil Library Runtime Data (RDAT).                   //
//                                                                           //
///////////////////////////////////////////////////////////////////////////////

// clang-format off
// Macro indentation makes this file easier to read, but clang-format flattens
// everything.  Turn off clang-format for this file.

<<<<<<< HEAD
//////////////////////////////////////////////////////////////////////
// The following require validator version 1.4 and above.

=======
>>>>>>> 0e3de873
#ifdef DEF_RDAT_ENUMS

// Nothing yet

#endif // DEF_RDAT_ENUMS

#ifdef DEF_DXIL_ENUMS

RDAT_DXIL_ENUM_START(hlsl::DXIL::SubobjectKind, uint32_t)
  RDAT_ENUM_VALUE_NODEF(StateObjectConfig)
  RDAT_ENUM_VALUE_NODEF(GlobalRootSignature)
  RDAT_ENUM_VALUE_NODEF(LocalRootSignature)
  RDAT_ENUM_VALUE_NODEF(SubobjectToExportsAssociation)
  RDAT_ENUM_VALUE_NODEF(RaytracingShaderConfig)
  RDAT_ENUM_VALUE_NODEF(RaytracingPipelineConfig)
  RDAT_ENUM_VALUE_NODEF(HitGroup)
  RDAT_ENUM_VALUE_NODEF(RaytracingPipelineConfig1)
  // No need to define this here
<<<<<<< HEAD
  // RDAT_ENUM_VALUE_NODEF(NumKinds)
#if DEF_RDAT_ENUMS == DEF_RDAT_DUMP_IMPL
  static_assert((unsigned)hlsl::DXIL::SubobjectKind::NumKinds == 13,
                "otherwise, RDAT_DXIL_ENUM definition needs updating");
=======
  //RDAT_ENUM_VALUE_NODEF(NumKinds)
#if DEF_RDAT_ENUMS == DEF_RDAT_DUMP_IMPL
  static_assert((unsigned)hlsl::DXIL::SubobjectKind::NumKinds == 13, "otherwise, RDAT_DXIL_ENUM definition needs updating");
>>>>>>> 0e3de873
#endif
RDAT_ENUM_END()

RDAT_DXIL_ENUM_START(hlsl::DXIL::StateObjectFlags, uint32_t)
  RDAT_ENUM_VALUE_NODEF(AllowLocalDependenciesOnExternalDefinitions)
  RDAT_ENUM_VALUE_NODEF(AllowExternalDependenciesOnLocalDefinitions)
  RDAT_ENUM_VALUE_NODEF(AllowStateObjectAdditions)
  // No need to define these masks here
<<<<<<< HEAD
  // RDAT_ENUM_VALUE_NODEF(ValidMask_1_4)
  // RDAT_ENUM_VALUE_NODEF(ValidMask)
#if DEF_RDAT_ENUMS == DEF_RDAT_DUMP_IMPL
  static_assert((unsigned)hlsl::DXIL::StateObjectFlags::ValidMask == 0x7,
                "otherwise, RDAT_DXIL_ENUM definition needs updating");
=======
  //RDAT_ENUM_VALUE_NODEF(ValidMask_1_4)
  //RDAT_ENUM_VALUE_NODEF(ValidMask)
#if DEF_RDAT_ENUMS == DEF_RDAT_DUMP_IMPL
  static_assert((unsigned)hlsl::DXIL::StateObjectFlags::ValidMask == 0x7, "otherwise, RDAT_DXIL_ENUM definition needs updating");
>>>>>>> 0e3de873
#endif
RDAT_ENUM_END()

RDAT_DXIL_ENUM_START(hlsl::DXIL::HitGroupType, uint32_t)
  RDAT_ENUM_VALUE_NODEF(Triangle)
  RDAT_ENUM_VALUE_NODEF(ProceduralPrimitive)
#if DEF_RDAT_ENUMS == DEF_RDAT_DUMP_IMPL
<<<<<<< HEAD
  static_assert((unsigned)hlsl::DXIL::HitGroupType::LastEntry == 2,
                "otherwise, RDAT_DXIL_ENUM definition needs updating");
=======
  static_assert((unsigned)hlsl::DXIL::HitGroupType::LastEntry == 2, "otherwise, RDAT_DXIL_ENUM definition needs updating");
>>>>>>> 0e3de873
#endif
RDAT_ENUM_END()

RDAT_DXIL_ENUM_START(hlsl::DXIL::RaytracingPipelineFlags, uint32_t)
  RDAT_ENUM_VALUE_NODEF(None)
  RDAT_ENUM_VALUE_NODEF(SkipTriangles)
  RDAT_ENUM_VALUE_NODEF(SkipProceduralPrimitives)
  // No need to define mask here
<<<<<<< HEAD
  // RDAT_ENUM_VALUE_NODEF(ValidMask)
#if DEF_RDAT_ENUMS == DEF_RDAT_DUMP_IMPL
  static_assert((unsigned)hlsl::DXIL::RaytracingPipelineFlags::ValidMask ==
                    0x300,
                "otherwise, RDAT_DXIL_ENUM definition needs updating");
=======
  //RDAT_ENUM_VALUE_NODEF(ValidMask)
#if DEF_RDAT_ENUMS == DEF_RDAT_DUMP_IMPL
  static_assert((unsigned)hlsl::DXIL::RaytracingPipelineFlags::ValidMask == 0x300, "otherwise, RDAT_DXIL_ENUM definition needs updating");
>>>>>>> 0e3de873
#endif
RDAT_ENUM_END()

#endif // DEF_DXIL_ENUMS

#ifdef DEF_RDAT_TYPES

#define RECORD_TYPE StateObjectConfig_t
RDAT_STRUCT(StateObjectConfig_t)
  RDAT_FLAGS(uint32_t, hlsl::DXIL::StateObjectFlags, Flags)
RDAT_STRUCT_END()
#undef RECORD_TYPE

#define RECORD_TYPE RootSignature_t
RDAT_STRUCT(RootSignature_t)
  RDAT_BYTES(Data)
RDAT_STRUCT_END()
#undef RECORD_TYPE

#define RECORD_TYPE SubobjectToExportsAssociation_t
RDAT_STRUCT(SubobjectToExportsAssociation_t)
  RDAT_STRING(Subobject)
  RDAT_STRING_ARRAY_REF(Exports)
RDAT_STRUCT_END()
#undef RECORD_TYPE

#define RECORD_TYPE RaytracingShaderConfig_t
RDAT_STRUCT(RaytracingShaderConfig_t)
  RDAT_VALUE(uint32_t, MaxPayloadSizeInBytes)
  RDAT_VALUE(uint32_t, MaxAttributeSizeInBytes)
RDAT_STRUCT_END()
#undef RECORD_TYPE

#define RECORD_TYPE RaytracingPipelineConfig_t
RDAT_STRUCT(RaytracingPipelineConfig_t)
  RDAT_VALUE(uint32_t, MaxTraceRecursionDepth)
RDAT_STRUCT_END()
#undef RECORD_TYPE

#define RECORD_TYPE HitGroup_t
RDAT_STRUCT(HitGroup_t)
  RDAT_ENUM(uint32_t, hlsl::DXIL::HitGroupType, Type)
  RDAT_STRING(AnyHit)
  RDAT_STRING(ClosestHit)
  RDAT_STRING(Intersection)
RDAT_STRUCT_END()
#undef RECORD_TYPE

#define RECORD_TYPE RaytracingPipelineConfig1_t
RDAT_STRUCT(RaytracingPipelineConfig1_t)
  RDAT_VALUE(uint32_t, MaxTraceRecursionDepth)
  RDAT_FLAGS(uint32_t, hlsl::DXIL::RaytracingPipelineFlags, Flags)
RDAT_STRUCT_END()
#undef RECORD_TYPE

#define RECORD_TYPE RuntimeDataSubobjectInfo
RDAT_STRUCT_TABLE(RuntimeDataSubobjectInfo, SubobjectTable)
  RDAT_ENUM(uint32_t, hlsl::DXIL::SubobjectKind, Kind)
  RDAT_STRING(Name)
  RDAT_UNION()
<<<<<<< HEAD
    RDAT_UNION_IF(StateObjectConfig,
                  ((uint32_t)pRecord->Kind ==
                   (uint32_t)hlsl::DXIL::SubobjectKind::StateObjectConfig))
      RDAT_RECORD_VALUE(StateObjectConfig_t, StateObjectConfig)
    RDAT_UNION_ELIF(
        RootSignature,
        ((uint32_t)pRecord->Kind ==
         (uint32_t)hlsl::DXIL::SubobjectKind::GlobalRootSignature) ||
            ((uint32_t)pRecord->Kind ==
             (uint32_t)hlsl::DXIL::SubobjectKind::LocalRootSignature))
      RDAT_RECORD_VALUE(RootSignature_t, RootSignature)
    RDAT_UNION_ELIF(
        SubobjectToExportsAssociation,
        ((uint32_t)pRecord->Kind ==
         (uint32_t)hlsl::DXIL::SubobjectKind::SubobjectToExportsAssociation))
      RDAT_RECORD_VALUE(SubobjectToExportsAssociation_t,
                        SubobjectToExportsAssociation)
    RDAT_UNION_ELIF(
        RaytracingShaderConfig,
        ((uint32_t)pRecord->Kind ==
         (uint32_t)hlsl::DXIL::SubobjectKind::RaytracingShaderConfig))
      RDAT_RECORD_VALUE(RaytracingShaderConfig_t, RaytracingShaderConfig)
    RDAT_UNION_ELIF(
        RaytracingPipelineConfig,
        ((uint32_t)pRecord->Kind ==
         (uint32_t)hlsl::DXIL::SubobjectKind::RaytracingPipelineConfig))
      RDAT_RECORD_VALUE(RaytracingPipelineConfig_t, RaytracingPipelineConfig)
    RDAT_UNION_ELIF(HitGroup, ((uint32_t)pRecord->Kind ==
                               (uint32_t)hlsl::DXIL::SubobjectKind::HitGroup))
      RDAT_RECORD_VALUE(HitGroup_t, HitGroup)
    RDAT_UNION_ELIF(
        RaytracingPipelineConfig1,
        ((uint32_t)pRecord->Kind ==
         (uint32_t)hlsl::DXIL::SubobjectKind::RaytracingPipelineConfig1))
=======
    RDAT_UNION_IF(StateObjectConfig, ((uint32_t)pRecord->Kind == (uint32_t)hlsl::DXIL::SubobjectKind::StateObjectConfig))
      RDAT_RECORD_VALUE(StateObjectConfig_t, StateObjectConfig)
    RDAT_UNION_ELIF(RootSignature,
                    ((uint32_t)pRecord->Kind == (uint32_t)hlsl::DXIL::SubobjectKind::GlobalRootSignature) ||
                    ((uint32_t)pRecord->Kind == (uint32_t)hlsl::DXIL::SubobjectKind::LocalRootSignature))
      RDAT_RECORD_VALUE(RootSignature_t, RootSignature)
    RDAT_UNION_ELIF(SubobjectToExportsAssociation, ((uint32_t)pRecord->Kind == (uint32_t)hlsl::DXIL::SubobjectKind::SubobjectToExportsAssociation))
      RDAT_RECORD_VALUE(SubobjectToExportsAssociation_t, SubobjectToExportsAssociation)
    RDAT_UNION_ELIF(RaytracingShaderConfig, ((uint32_t)pRecord->Kind == (uint32_t)hlsl::DXIL::SubobjectKind::RaytracingShaderConfig))
      RDAT_RECORD_VALUE(RaytracingShaderConfig_t, RaytracingShaderConfig)
    RDAT_UNION_ELIF(RaytracingPipelineConfig, ((uint32_t)pRecord->Kind == (uint32_t)hlsl::DXIL::SubobjectKind::RaytracingPipelineConfig))
      RDAT_RECORD_VALUE(RaytracingPipelineConfig_t, RaytracingPipelineConfig)
    RDAT_UNION_ELIF(HitGroup, ((uint32_t)pRecord->Kind == (uint32_t)hlsl::DXIL::SubobjectKind::HitGroup))
      RDAT_RECORD_VALUE(HitGroup_t, HitGroup)
    RDAT_UNION_ELIF(RaytracingPipelineConfig1, ((uint32_t)pRecord->Kind == (uint32_t)hlsl::DXIL::SubobjectKind::RaytracingPipelineConfig1))
>>>>>>> 0e3de873
      RDAT_RECORD_VALUE(RaytracingPipelineConfig1_t, RaytracingPipelineConfig1)
    RDAT_UNION_ENDIF()
  RDAT_UNION_END()

<<<<<<< HEAD
  // Note: this is how one could inject custom code into one of the definition
  // modes:
=======
// Note: this is how one could inject custom code into one of the definition modes:
>>>>>>> 0e3de873
#if DEF_RDAT_TYPES == DEF_RDAT_READER
  // Add custom code here that only gets added to the reader class definition
#endif

RDAT_STRUCT_END()
#undef RECORD_TYPE

#endif // DEF_RDAT_TYPES

// clang-format on<|MERGE_RESOLUTION|>--- conflicted
+++ resolved
@@ -13,12 +13,9 @@
 // Macro indentation makes this file easier to read, but clang-format flattens
 // everything.  Turn off clang-format for this file.
 
-<<<<<<< HEAD
 //////////////////////////////////////////////////////////////////////
 // The following require validator version 1.4 and above.
 
-=======
->>>>>>> 0e3de873
 #ifdef DEF_RDAT_ENUMS
 
 // Nothing yet
@@ -37,16 +34,10 @@
   RDAT_ENUM_VALUE_NODEF(HitGroup)
   RDAT_ENUM_VALUE_NODEF(RaytracingPipelineConfig1)
   // No need to define this here
-<<<<<<< HEAD
-  // RDAT_ENUM_VALUE_NODEF(NumKinds)
+  //RDAT_ENUM_VALUE_NODEF(NumKinds)
 #if DEF_RDAT_ENUMS == DEF_RDAT_DUMP_IMPL
   static_assert((unsigned)hlsl::DXIL::SubobjectKind::NumKinds == 13,
                 "otherwise, RDAT_DXIL_ENUM definition needs updating");
-=======
-  //RDAT_ENUM_VALUE_NODEF(NumKinds)
-#if DEF_RDAT_ENUMS == DEF_RDAT_DUMP_IMPL
-  static_assert((unsigned)hlsl::DXIL::SubobjectKind::NumKinds == 13, "otherwise, RDAT_DXIL_ENUM definition needs updating");
->>>>>>> 0e3de873
 #endif
 RDAT_ENUM_END()
 
@@ -55,18 +46,11 @@
   RDAT_ENUM_VALUE_NODEF(AllowExternalDependenciesOnLocalDefinitions)
   RDAT_ENUM_VALUE_NODEF(AllowStateObjectAdditions)
   // No need to define these masks here
-<<<<<<< HEAD
-  // RDAT_ENUM_VALUE_NODEF(ValidMask_1_4)
-  // RDAT_ENUM_VALUE_NODEF(ValidMask)
+  //RDAT_ENUM_VALUE_NODEF(ValidMask_1_4)
+  //RDAT_ENUM_VALUE_NODEF(ValidMask)
 #if DEF_RDAT_ENUMS == DEF_RDAT_DUMP_IMPL
   static_assert((unsigned)hlsl::DXIL::StateObjectFlags::ValidMask == 0x7,
                 "otherwise, RDAT_DXIL_ENUM definition needs updating");
-=======
-  //RDAT_ENUM_VALUE_NODEF(ValidMask_1_4)
-  //RDAT_ENUM_VALUE_NODEF(ValidMask)
-#if DEF_RDAT_ENUMS == DEF_RDAT_DUMP_IMPL
-  static_assert((unsigned)hlsl::DXIL::StateObjectFlags::ValidMask == 0x7, "otherwise, RDAT_DXIL_ENUM definition needs updating");
->>>>>>> 0e3de873
 #endif
 RDAT_ENUM_END()
 
@@ -74,12 +58,8 @@
   RDAT_ENUM_VALUE_NODEF(Triangle)
   RDAT_ENUM_VALUE_NODEF(ProceduralPrimitive)
 #if DEF_RDAT_ENUMS == DEF_RDAT_DUMP_IMPL
-<<<<<<< HEAD
   static_assert((unsigned)hlsl::DXIL::HitGroupType::LastEntry == 2,
                 "otherwise, RDAT_DXIL_ENUM definition needs updating");
-=======
-  static_assert((unsigned)hlsl::DXIL::HitGroupType::LastEntry == 2, "otherwise, RDAT_DXIL_ENUM definition needs updating");
->>>>>>> 0e3de873
 #endif
 RDAT_ENUM_END()
 
@@ -88,17 +68,11 @@
   RDAT_ENUM_VALUE_NODEF(SkipTriangles)
   RDAT_ENUM_VALUE_NODEF(SkipProceduralPrimitives)
   // No need to define mask here
-<<<<<<< HEAD
   // RDAT_ENUM_VALUE_NODEF(ValidMask)
 #if DEF_RDAT_ENUMS == DEF_RDAT_DUMP_IMPL
   static_assert((unsigned)hlsl::DXIL::RaytracingPipelineFlags::ValidMask ==
                     0x300,
                 "otherwise, RDAT_DXIL_ENUM definition needs updating");
-=======
-  //RDAT_ENUM_VALUE_NODEF(ValidMask)
-#if DEF_RDAT_ENUMS == DEF_RDAT_DUMP_IMPL
-  static_assert((unsigned)hlsl::DXIL::RaytracingPipelineFlags::ValidMask == 0x300, "otherwise, RDAT_DXIL_ENUM definition needs updating");
->>>>>>> 0e3de873
 #endif
 RDAT_ENUM_END()
 
@@ -159,7 +133,6 @@
   RDAT_ENUM(uint32_t, hlsl::DXIL::SubobjectKind, Kind)
   RDAT_STRING(Name)
   RDAT_UNION()
-<<<<<<< HEAD
     RDAT_UNION_IF(StateObjectConfig,
                   ((uint32_t)pRecord->Kind ==
                    (uint32_t)hlsl::DXIL::SubobjectKind::StateObjectConfig))
@@ -194,33 +167,12 @@
         RaytracingPipelineConfig1,
         ((uint32_t)pRecord->Kind ==
          (uint32_t)hlsl::DXIL::SubobjectKind::RaytracingPipelineConfig1))
-=======
-    RDAT_UNION_IF(StateObjectConfig, ((uint32_t)pRecord->Kind == (uint32_t)hlsl::DXIL::SubobjectKind::StateObjectConfig))
-      RDAT_RECORD_VALUE(StateObjectConfig_t, StateObjectConfig)
-    RDAT_UNION_ELIF(RootSignature,
-                    ((uint32_t)pRecord->Kind == (uint32_t)hlsl::DXIL::SubobjectKind::GlobalRootSignature) ||
-                    ((uint32_t)pRecord->Kind == (uint32_t)hlsl::DXIL::SubobjectKind::LocalRootSignature))
-      RDAT_RECORD_VALUE(RootSignature_t, RootSignature)
-    RDAT_UNION_ELIF(SubobjectToExportsAssociation, ((uint32_t)pRecord->Kind == (uint32_t)hlsl::DXIL::SubobjectKind::SubobjectToExportsAssociation))
-      RDAT_RECORD_VALUE(SubobjectToExportsAssociation_t, SubobjectToExportsAssociation)
-    RDAT_UNION_ELIF(RaytracingShaderConfig, ((uint32_t)pRecord->Kind == (uint32_t)hlsl::DXIL::SubobjectKind::RaytracingShaderConfig))
-      RDAT_RECORD_VALUE(RaytracingShaderConfig_t, RaytracingShaderConfig)
-    RDAT_UNION_ELIF(RaytracingPipelineConfig, ((uint32_t)pRecord->Kind == (uint32_t)hlsl::DXIL::SubobjectKind::RaytracingPipelineConfig))
-      RDAT_RECORD_VALUE(RaytracingPipelineConfig_t, RaytracingPipelineConfig)
-    RDAT_UNION_ELIF(HitGroup, ((uint32_t)pRecord->Kind == (uint32_t)hlsl::DXIL::SubobjectKind::HitGroup))
-      RDAT_RECORD_VALUE(HitGroup_t, HitGroup)
-    RDAT_UNION_ELIF(RaytracingPipelineConfig1, ((uint32_t)pRecord->Kind == (uint32_t)hlsl::DXIL::SubobjectKind::RaytracingPipelineConfig1))
->>>>>>> 0e3de873
       RDAT_RECORD_VALUE(RaytracingPipelineConfig1_t, RaytracingPipelineConfig1)
     RDAT_UNION_ENDIF()
   RDAT_UNION_END()
 
-<<<<<<< HEAD
   // Note: this is how one could inject custom code into one of the definition
   // modes:
-=======
-// Note: this is how one could inject custom code into one of the definition modes:
->>>>>>> 0e3de873
 #if DEF_RDAT_TYPES == DEF_RDAT_READER
   // Add custom code here that only gets added to the reader class definition
 #endif
